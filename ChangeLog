<<<<<<< HEAD
2016-02-29  Alex Harsanyi  <AlexHarsanyi@gmail.com>

	* soap-client.el (soap-find-port, soap-find-operation)
	(soap-operation-arity): new defuns
	(soap-invoke-internal): use soap-find-port, soap-find-operation.
=======
2015-11-11  Thomas Fitzsimmons  <fitzsim@fitzsim.org>

	* soap-client.el: Bump version to 3.0.2.

2015-11-11  Thomas Fitzsimmons  <fitzsim@fitzsim.org>

	* soap-client.el (soap-warning): Use format, not format-message.

2015-11-08  Thomas Fitzsimmons  <fitzsim@fitzsim.org>

	* soap-client.el: Add cl-lib to Package-Requires.  Require cl-lib.
	(soap-validate-xs-simple-type): Use cl-labels instead of cl-flet.

2015-11-08  Thomas Fitzsimmons  <fitzsim@fitzsim.org>

	* soap-client.el: Support Emacs versions that do not have
	define-error.

2015-11-08  Thomas Fitzsimmons  <fitzsim@fitzsim.org>

	* soap-inspect.el: Remove version header.

2015-11-08  Thomas Fitzsimmons  <fitzsim@fitzsim.org>

	* soap-client.el, soap-inspect.el, jira2.el: Fix first line header
	format.

2015-10-25  Thomas Fitzsimmons  <fitzsim@fitzsim.org>

	* soap-client.el, soap-inspect.el: Bump version to 3.0.1.

2015-10-25  Thomas Fitzsimmons  <fitzsim@fitzsim.org>

	* soap-client.el, soap-inspect.el: Update home page.

2015-10-22  Thomas Fitzsimmons  <fitzsim@fitzsim.org>

	* soap-client.el, soap-inspect.el: Bump version to 3.0.0.

2015-10-22  Thomas Fitzsimmons  <fitzsim@fitzsim.org>

	* soap-inspect.el: Merge in changes from Emacs master branch.

2015-10-22  Thomas Fitzsimmons  <fitzsim@fitzsim.org>

	* soap-client.el: Merge in changes from Emacs master branch.

2015-10-22  Thomas Fitzsimmons  <fitzsim@fitzsim.org>

	* soap-inspect.el: Shorten first line description.

2015-10-21  Thomas Fitzsimmons  <fitzsim@fitzsim.org>

	* soap-client.el: Make a small whitespace fix.

2015-10-21  Thomas Fitzsimmons  <fitzsim@fitzsim.org>

	* soap-inspect.el: Update copyright years.

2015-10-17  Thomas Fitzsimmons  <fitzsim@fitzsim.org>

	* soap-client.el (soap-encoded-namespaces): Move above first use
	in soap-encode-xs-element.
>>>>>>> e0f10839

2015-10-10  Alex Harsanyi  <AlexHarsanyi@gmail.com>

	* soap-client.el (soap-type-is-array?): new defun
	(soap-encode-xs-element): handle array elements in this function
	(soap-encode-xs-complex-type): flag error if asked to encode an
	array type, this is handled in `soap-encode-xs-element'

2015-09-26  Thomas Fitzsimmons  <fitzsim@fitzsim.org>

	* soap-inspect.el (soap-inspect-xs-attribute-group): Do not print
	type for attribute group.

2015-09-26  Thomas Fitzsimmons  <fitzsim@fitzsim.org>

	* soap-inspect.el (soap-sample-value-for-xs-attribute-group): New
	function.
	(soap-inspect-xs-attribute-group): Likewise.

2015-09-26  Thomas Fitzsimmons  <fitzsim@fitzsim.org>

	* soap-inspect.el
	(soap-resolve-references-for-xs-attribute-group): Resolve
	references of attributes in an attribute group.

2015-09-26  Thomas Fitzsimmons  <fitzsim@fitzsim.org>

	* soap-client.el (soap-decode-xs-attributes): Process attribute
	type directly, not through soap-wsdl-get.

2015-09-26  Thomas Fitzsimmons  <fitzsim@fitzsim.org>

	* soap-client.el (soap-xs-parse-attribute): Leave reference nil if
	reference attribute is nil.

2015-09-26  Thomas Fitzsimmons  <fitzsim@fitzsim.org>

	* soap-client.el (soap-resolve-references-for-xs-attribute):
	Convert XML schema attributes to xsd:string.

2015-09-25  Thomas Fitzsimmons  <fitzsim@fitzsim.org>

	* soap-inspect.el (soap-sample-value-for-xs-attribute): New
	function.
	(soap-sample-value-for-xs-simple-type): Prepend attributes to
	result.
	(soap-sample-value-for-xs-complex-type): Likewise.
	(soap-inspect-xs-attribute): New function.
	(soap-inspect-xs-simple-type): Print attributes.
	(soap-inspect-xs-complex-type): Likewise.

2015-09-25  Thomas Fitzsimmons  <fitzsim@fitzsim.org>

	* soap-inspect.el (soap-resolve-references-for-xs-simple-type):
	Resolve references for attributes.
	(soap-resolve-references-for-xs-complex-type): Likewise.

2015-04-07  Thomas Fitzsimmons  <fitzsim@fitzsim.org>

	* soap-client.el (soap-xml-node-find-matching-child): Rename from
	soap-xml-node-first-child.
	(soap-xs-parse-attribute): Call soap-xml-node-find-matching-child.
	(soap-xs-parse-simple-type): Likewise.

2014-12-06  Thomas Fitzsimmons  <fitzsim@fitzsim.org>

	* soap-client.el (soap-invoke-async): Add error checking.

2014-12-06  Thomas Fitzsimmons  <fitzsim@fitzsim.org>

	* soap-client.el (soap-invoke-internal): New function.
	(soap-invoke-async): Call soap-invoke-internal.
	(soap-invoke): Likewise.

2014-12-06  Thomas Fitzsimmons  <fitzsim@fitzsim.org>

	* soap-client.el (soap-invoke-async): Ensure buffer passed to
	url-retrieve callback is killed.

2014-12-03  Thomas Fitzsimmons  <fitzsim@fitzsim.org>

	* soap-client.el (soap-parse-wsdl-phase-validate-node): Rename
	function.
	(soap-parse-wsdl-phase-fetch-imports): Likewise.
	(soap-parse-wsdl-phase-parse-schema): Likewise.
	(soap-parse-wsdl-phase-fetch-schema): Likewise.
	(soap-parse-wsdl-phase-finish-parsing): Likewise.
	(soap-parse-wsdl): Update calls.

2014-12-03  Thomas Fitzsimmons  <fitzsim@fitzsim.org>

	* soap-client.el (soap-invoke-async): Fix callback invocation.

2014-12-03  Thomas Fitzsimmons  <fitzsim@fitzsim.org>

	* soap-client.el (soap-invoke-async): New function.
	(soap-invoke): Reimplement using soap-invoke-async.

2014-12-03  Thomas Fitzsimmons  <fitzsim@fitzsim.org>

	* soap-client.el (soap-parse-server-response): Improve docstring.
	(soap-invoke): Inline call to soap-parse-server-response.

2014-12-03  Thomas Fitzsimmons  <fitzsim@fitzsim.org>

	* soap-client.el (soap-decode-xs-complex-type): Prevent incorrect
	warning.

2014-12-02  Thomas Fitzsimmons  <fitzsim@fitzsim.org>

	* soap-client.el (soap-parse-server-response): Rename
	soap-process-url-response.  Destroy the mime part.
	(soap-invoke): Call soap-parse-server-response.

2014-12-02  Thomas Fitzsimmons  <fitzsim@fitzsim.org>

	* soap-client.el: Update copyright date.

2014-12-02  Thomas Fitzsimmons  <fitzsim@fitzsim.org>

	* soap-client.el: Fix checkdoc issues.

2014-12-02  Thomas Fitzsimmons  <fitzsim@fitzsim.org>

	* soap-client.el: Fix indentation and long lines.

2014-12-01  Thomas Fitzsimmons  <fitzsim@fitzsim.org>

	* soap-client.el (soap-time-format): Remove variable.
	(soap-encode-xs-basic-type): Simplify date-time format detection.
	(soap-decode-xs-basic-type): Remove soap-time-format support.

2014-12-01  Thomas Fitzsimmons  <fitzsim@fitzsim.org>

	* soap-client.el (soap-process-url-response): New function.
	(soap-fetch-xml-from-url): Call soap-process-url-response.
	(soap-parse-wsdl-phase-1): New function.
	(soap-parse-wsdl-phase-2): Likewise.
	(soap-parse-wsdl-phase-3): Likewise.
	(soap-parse-wsdl-phase-4): Likewise.
	(soap-parse-wsdl-phase-5): Likewise.
	(soap-parse-wsdl): Call phase functions.

2014-12-01  Thomas Fitzsimmons  <fitzsim@fitzsim.org>

	* soap-client.el (soap-decode-xs-basic-type): Remove one-argument
	and call.

2014-12-01  Thomas Fitzsimmons  <fitzsim@fitzsim.org>

	* soap-client.el (soap-decode-date-time): Improve docstring.

2014-12-01  Thomas Fitzsimmons  <fitzsim@fitzsim.org>

	* soap-client.el (soap-xmlschema-imports): Remove variable.
	(soap-parse-schema): Add wsdl argument.  Look up XML schema
	imports from wsdl.
	(soap-load-wsdl): Do not set soap-xmlschema-imports.
	(soap-parse-wsdl): Get XML schema imports from wsdl.

2014-12-01  Thomas Fitzsimmons  <fitzsim@fitzsim.org>

	* soap-client.el (soap-current-file): Remove variable.
	(soap-wsdl): Add current-file slot.
	(soap-fetch-xml-from-url): Add wsdl argument.  Look up current
	file from wsdl.
	(soap-fetch-xml-from-file): Likewise.
	(soap-fetch-xml): Likewise.
	(soap-load-wsdl): Always create wsdl object first.
	(soap-parse-wsdl): Pass wsdl to soap-fetch-xml.

2014-11-29  Thomas Fitzsimmons  <fitzsim@fitzsim.org>

	* soap-client.el (soap-xs-element): Add is-group slot.
	(soap-xs-parse-element): Set is-group slot.
	(soap-resolve-references-for-xs-element): Skip is-group elements.
	(soap-xs-complex-type): Add is-group slot.
	(soap-xs-parse-complex-type): Set is-group slot.
	(soap-xs-parse-sequence): Parse xsd:group elements.
	(soap-resolve-references-for-xs-complex-type): Inline elements
	from referenced xsd:group nodes.
	(soap-parse-schema): Parse xsd:group nodes.

2014-11-25  Thomas Fitzsimmons  <fitzsim@fitzsim.org>

	* soap-client.el (soap-invoke): Don't set url-http-version to 1.0.

2014-11-25  Thomas Fitzsimmons  <fitzsim@fitzsim.org>

	* soap-client.el (soap-decode-xs-complex-type): Allow choice nodes
	to accept multiple values.

2014-11-12  Thomas Fitzsimmons  <fitzsim@fitzsim.org>

	* soap-client.el (soap-encode-body): Check parameters argument for
	extra header values.

2014-11-11  Thomas Fitzsimmons  <fitzsim@fitzsim.org>

	* soap-client.el (soap-well-known-xmlns): Add wsa and wsaw tags.
	(soap-operation): Add input-action and output-action slots.
	(soap-parse-operation): Parse wsaw:Action nodes.
	(soap-encode-body): Encode service-url for WS-Addressing.
	(soap-create-envelope): Likewise.
	(soap-invoke): Update soap-create-envelope call to provide
	service-url argument.

2014-09-24  Thomas Fitzsimmons  <fitzsim@fitzsim.org>

	* soap-client.el (soap-decode-xs-complex-type): Support xsi:type
	override attribute.
	(soap-decode-array): Likewise.

2014-09-23  Thomas Fitzsimmons  <fitzsim@fitzsim.org>

	* soap-client.el (soap-parse-schema): Handle location attribute.

2014-08-20  Thomas Fitzsimmons  <fitzsim@fitzsim.org>

	* soap-client.el (soap-decode-type): Check that multiRef matched
	validation regexp.

2014-08-20  Thomas Fitzsimmons  <fitzsim@fitzsim.org>

	* soap-client.el (soap-encode-xs-simple-type): Encode xsd:list
	nodes.
	(soap-decode-xs-simple-type): Decode xsd:list nodes.

2014-08-17  Thomas Fitzsimmons  <fitzsim@fitzsim.org>

	* soap-client.el (soap-get-candidate-elements): Fix reference
	handling.

2014-08-17  Thomas Fitzsimmons  <fitzsim@fitzsim.org>

	* soap-client.el (soap-xs-simple-type): Add is-list slot.
	(soap-xs-parse-simple-type): Call soap-xs-add-list for xsd:list
	nodes.
	(soap-xs-add-list): New function.

2014-08-17  Thomas Fitzsimmons  <fitzsim@fitzsim.org>

	* soap-client.el (soap-encode-xs-element): When a boolean is
	expected, interpret nil as "false".

2014-08-04  Thomas Fitzsimmons  <fitzsim@fitzsim.org>

	* soap-client.el (soap-make-xs-basic-types): Add gYearMonth,
	gYear, gMonthDay, gDay and gMonth.

2014-07-24  Thomas Fitzsimmons  <fitzsim@fitzsim.org>

	* soap-client.el (soap-time-format): New variable.
	(soap-encode-xs-basic-type): Handle dateTime, time, date,
	gYearMonth, gYear, gMonthDay, gDay and gMonth.
	(soap-decode-date-time): New function.
	(soap-decode-xs-basic-type): Use soap-decode-date-time.

2014-07-03  Thomas Fitzsimmons  <fitzsim@fitzsim.org>

	* soap-client.el (soap-encode-xs-basic-type): Validate value after
	encoding.
	(soap-decode-xs-basic-type): Validate value before decoding.

2014-07-03  Thomas Fitzsimmons  <fitzsim@fitzsim.org>

	* soap-client.el (soap-validate-xs-basic-type): New function.
	(soap-validate-xs-simple-type): Call soap-validate-xs-basic-type.

2014-06-29  Thomas Fitzsimmons  <fitzsim@fitzsim.org>

	* soap-client.el (soap-xs-add-union): Append result to base
	instead of overwriting it.
	(soap-validate-xs-simple-type): Add union support.

2014-06-21  Thomas Fitzsimmons  <fitzsim@fitzsim.org>

	* soap-client.el (soap-xs-add-restriction): Translate pattern to
	Emacs regexp using xsdre-translate.
	(soap-validate-xs-simple-type): Validate value against pattern.

2014-06-03  Thomas Fitzsimmons  <fitzsim@fitzsim.org>

	* soap-client.el (soap-xs-add-union): Preserve WSDL order of
	inline simpleType nodes.
	(soap-decode-type): Handle union types.

2014-05-25  Thomas Fitzsimmons  <fitzsim@fitzsim.org>

	* soap-client.el (soap-decode-xs-attributes): Decode basic-type
	attributes.

2014-05-25  Alex Harsanyi  <AlexHarsanyi@gmail.com>

	* soap-client.el (soap-get-xs-attributes-from-groups): renamed
	from soap-xs-attribute-group-consolidate, all callers updated
	(soap-get-xs-attributes): renamed from
	soap-xs-attributes-consolidate, all callers updated

2014-05-21  Thomas Fitzsimmons  <fitzsim@fitzsim.org>

	* soap-client.el (soap-xs-type): Add attribute-group slot.
	(soap-xs-attribute-group): New type.
	(soap-xs-parse-attribute-group): New function.
	(soap-resolve-references-for-xs-attribute-group): Likewise.
	(soap-xs-add-extension): Handle attribute groups.
	(soap-resolve-references-for-xs-simple-type): Likewise.
	(soap-xs-parse-complex-type): Likewise.
	(soap-xs-parse-extension-or-restriction): Likewise.
	(soap-resolve-references-for-xs-complex-type): Likewise.
	(soap-xs-attribute-group-consolidate): New function.
	(soap-xs-attributes-consolidate): Handle attribute groups.
	(soap-parse-schema): Likewise.

2014-05-17  Thomas Fitzsimmons  <fitzsim@fitzsim.org>

	* soap-client.el (soap-encode-xs-basic-type): Fix boolean
	encoding.

2014-05-04  Thomas Fitzsimmons  <fitzsim@fitzsim.org>

	* soap-client.el (soap-encode-xs-complex-type): Print ref element
	names in warnings.

2014-04-27  Thomas Fitzsimmons  <fitzsim@fitzsim.org>

	* soap-client.el (soap-decode-xs-complex-type): Fix splicing.

2014-04-26  Thomas Fitzsimmons  <fitzsim@fitzsim.org>

	* soap-client.el (soap-decode-xs-complex-type): Eliminate invalid
	warnings for choice types.

2014-04-26  Thomas Fitzsimmons  <fitzsim@fitzsim.org>

	* soap-client.el (soap-encode-xs-complex-type-attributes): Also
	encode base type attributes.

2014-04-26  Thomas Fitzsimmons  <fitzsim@fitzsim.org>

	* soap-client.el (soap-encode-xs-complex-type): Fix compilation
	warning.  Print e-name in warnings, or element if e-name is nil.

2014-04-20  Thomas Fitzsimmons  <fitzsim@fitzsim.org>

	* soap-client.el (soap-xs-element): Add alternatives slot.
	(soap-xs-parse-element): Set substitution-group.
	(soap-resolve-references-for-xs-element): Populate alternatives
	slot.
	(soap-get-candidate-elements): New function.
	(soap-encode-xs-complex-type): Iterate through all candidate
	elements.  Handle types with nil type indicator.  Fix warning
	logic.

2014-03-24  Alex Harsanyi  <AlexHarsanyi@gmail.com>

	* soap-client.el (soap-current-wsdl): moved declaration earlier in
	the file to prevent compiler warning.

2014-03-23  Thomas Fitzsimmons  <fitzsim@fitzsim.org>

	* soap-client.el (soap-node-optional): New function.
	(soap-node-multiple): Likewise.
	(soap-xs-parse-element): Call soap-node-optional and
	soap-node-multiple.
	(soap-xs-complex-type): Add optional? and multiple? slots.
	(soap-xml-get-children-fq): New function.
	(soap-xs-element-get-fq-name): Likewise.
	(soap-xs-complex-type-optional-p): Likewise.
	(soap-xs-complex-type-multiple-p): Likewise.
	(soap-xs-attributes-consolidate): Likewise.
	(soap-decode-xs-attributes): Likewise.
	(soap-decode-xs-complex-type): Decode types with nil type
	indicator.  Support children that use local namespaces.  Decode
	attributes.  Add type considerations to optional? and multiple?
	warnings.

2014-02-04  Thomas Fitzsimmons  <fitzsim@fitzsim.org>

	* soap-client.el (soap-xs-parse-extension-or-restriction): Store
	parsed attributes.
	(soap-encode-xs-complex-type-attributes): Encode custom
	attributes.

2014-02-04  Thomas Fitzsimmons  <fitzsim@fitzsim.org>

	* soap-client.el (soap-encode-xs-complex-type-attributes): don't
	add the xsi:type attribute (Exchange refuses requests which have
	this attribute)

2013-12-27  Alex Harsanyi  <AlexHarsanyi@gmail.com>

	* soap-client.el, soap-inspect.el: converted to lexical binding,
	corrected compiler warnings about unused function arguments and
	local variables.

2013-12-13  Thomas Fitzsimmons  <fitzsim@fitzsim.org>

	* soap-client.el (soap-decode-xs-complex-type): Handle nil type
	indicator.
	(soap-parse-envelope): Handle response headers.
	(soap-parse-response): Likewise.  Only return non-nil decoded
	values.

2013-12-12  Thomas Fitzsimmons  <fitzsim@fitzsim.org>

	* soap-client.el (soap-validate-xs-simple-type): Return validated
	value.

2013-12-02  Alex Harsanyi  <AlexHarsanyi@gmail.com>

	* soap-client.el (soap-xs-parse-element)
	(soap-xs-parse-simple-type) 
	(soap-xs-parse-complex-type)
	(soap-parse-message)
	(soap-parse-operation): add the current namespace to the element
	being created
	(soap-resolve-references-for-xs-element)
	(soap-resolve-references-for-xs-simple-type)
	(soap-resolve-references-for-xs-complex-type)
	(soap-resolve-references-for-operation): resolve the namespace to
	the namespace tag
	(soap-make-wsdl): specify a namespace tag when creating the xsd
	and soapenc namespaces
	(soap-wsdl-resolve-references): don't update namespace tags in
	elements here
	(soap-parse-port-type): bind the urn: to soap-target-xmlns
	(soap-encode-body): don't add nil namespace tags to
	soap-encoded-namespaces

2013-11-25  Alex Harsanyi  <AlexHarsanyi@gmail.com>

	* soap-inspect.el: use `soap-make-wsdl` to construct the object
	for registering the soap-inspect method.

	Make debbugs tests pass

	* soap-client.el (soap-decode-any-type): use soap-l2fq on the type
	name, also skip string only nodes when decoding a structure.
	(soap-xs-parse-complex-type): (BUG) dispatch parsing for choice
	types too
	(soap-encode-body): grab the header value from the param table

2013-11-23  Thomas Fitzsimmons  <fitzsim@fitzsim.org>

	* soap-client.el (soap-should-encode-value-for-xs-element): new
	function
	(soap-encode-xs-element): don't encode nil value unless needed

2013-11-17  Alex Harsanyi  <AlexHarsanyi@gmail.com>

	* soap-client.el (soap-bound-operation): new slot `soap-body`
	(soap-parse-binding): parse the message parts required in the body
	(soap-encode-body): encode only the parts that are declared to be
	part of the body

2013-11-15  Alex Harsanyi  <AlexHarsanyi@gmail.com>

	* soap-client.el (soap-encode-xs-element): use the fq name when
	writing out the tag.
	(soap-encode-body): remove hack that inserts the xmlns in the
	element attributes list.

2013-11-14  Alex Harsanyi  <AlexHarsanyi@gmail.com>

	* soap-client.el (soap-xs-attribute): add "default" slot
	(soap-xs-parse-attribute): default slot is set from the XML
	"fixed" attribute.
	(soap-encode-xs-complex-type-attributes): encode any attributes
	that have a default value.  Also, don't put the xsi:nil attribute
	when the complex type has no content anyway.

2013-11-04  Alex Harsanyi  <AlexHarsanyi@gmail.com>

	* soap-client.el (soap-well-known-xmlns): add the xml namespace
	(soap-local-xmlns): start with the xml namespace
	(soap-xml-node-first-child): skip xsd:annotation nodes too
	(soap-make-xs-basic-types): more xsd types added
	(soap-encode-xs-basic-type, soap-decode-xs-basic-type): handle
	"language", "time", "date", "nonNegativeInteger"
	(soap-resolve-references-for-xs-element): don't signal an error if
	the element does not have a type.
	(soap-xs-parse-simple-type): subtypes are handled with ecase,
	added stum for xsd:list
	(soap-xs-add-union): call soap-l2fq on all union members
	(soap-xs-add-extension): call soap-l2fq on the base member
	(soap-resolve-references-for-xs-simple-type): don't signal an
	error if the simple type has no base.
	(soap-resolve-references-for-xs-simple-type): bugfix, call
	soap-wsdl-get on each type of the base

2013-04-03  Alex Harsanyi  <AlexHarsanyi@gmail.com>

	* soap-client.el (soap-resolve-references-for-xs-attribute):
	referenced type can be eiher a simple type or a basic type
	(soap-xs-add-restriction)
	(soap-xs-parse-extension-or-restriction): use `soap-l2fq' on base
	(soap-make-xs-basic-types)
	(soap-encode-xs-basic-type, soap-decode-xs-basic-type): add
	support for more XMLSchema basic types
	(soap-current-file, soap-xmlschema-imports): new defvars
	(soap-parse-schema): add locations from xsd:import tags to
	`soap-xmlschema-imports'
	(soap-wsdl): make destructor private
	(soap-make-wsdl): new defun, SOAP-WSDL object constructor
	(soap-wsdl-add-alias): check if we try to replace aliases
	(soap-fetch-xml-from-url, soap-fetch-xml-from-file)
	(soap-fetch-xml): new defuns
	(soap-load-wsdl): updated to load the WSDL from either a file or
	an url
	(soap-load-wsdl-from-url): now an alias to `soap-load-wsdl'
	(soap-parse-wsdl): process wsdl:import tags and imports from
	`soap-xmlschema-imports'

	* soap-client.el (soap-l2wk): bugfix: call symbolp instead of
	symbol-name
	(soap-l2fq): make the name part always a string
	(soap-name-p): new defun, used for name tests

2012-12-19  Alex Harsanyi  <AlexHarsanyi@gmail.com>

	* soap-inspect.el (soap-sample-value-for-xs-complex-type): supply
	sample values for choice types with a special tag

	* soap-client.el (soap-encode-xs-complex-type): handle anonymous
	elements correctly
	(soap-encode-value): accept nodes that have no namespace tag

2013-01-29  Alex Harsanyi  <AlexHarsanyi@gmail.com>

	* soap-client.el (soap-invoke): encode the string for
	`url-request-data' as UTF-8. Fixes issue 16
2011-12-30  Alex Harsanyi  <AlexHarsanyi@gmail.com>

	* soap-client.el (soap-resolve-references-for-sequence-type)
	(soap-resolve-references-for-array-type): hack to prevent self
	references, see Bug#9.
	(soap-parse-envelope): report the contents of the 'detail' node
	when receiving a fault reply.
	(soap-parse-envelope): report the contents of the entire 'detail'
	node.

2011-12-21  Alex Harsanyi  <AlexHarsanyi@gmail.com>

	* soap-inspect.el (soap-sample-value-for-simple-type)
	(soap-inspect-simple-type): new function

	* soap-client.el (soap-simple-type): new struct
	(soap-default-xsd-types, soap-default-soapenc-types)
	(soap-decode-basic-type, soap-encode-basic-type): support
	unsignedInt and double basic types
	(soap-resolve-references-for-simple-type)
	(soap-parse-simple-type, soap-encode-simple-type): new function
	(soap-parse-schema): parse xsd:simpleType declarations

2011-11-02  Alex Harsanyi  <AlexHarsanyi@gmail.com>

	* soap-client.el (soap-default-xsd-types)
	(soap-default-soapenc-types): add integer, byte and anyURI types
	(soap-parse-complex-type-complex-content): use `soap-wk2l' to find
	the local name of "soapenc:Array"
	(soap-decode-basic-type, soap-encode-basic-type): support encoding
	decoding integer, byte and anyURI xsd types.

	* jira2.el (jira2-custom-field-value): new function

2011-03-05  Alex Harsanyi  <AlexHarsanyi@gmail.com>

	* soap-client.el (soap-namespace-put-link): check if the target
	name is fully qualified -- use only the name part.
	(soap-parse-complex-type, soap-parse-sequence): recognize xsd:all
	types, treated the same as xsd:sequence.

2011-02-16  Alex Harsanyi  <AlexHarsanyi@gmail.com>

	* soap-client.el (soap-well-known-xmlns, soap-local-xmlns)
	(soap-default-xmlns, soap-multi-refs, soap-decoded-multi-refs)
	(soap-current-wsdl, soap-encoded-namespaces): rename CL-style
	*...* variables.

2011-02-15  Alex Harsanyi  <AlexHarsanyi@gmail.com>

	* soap-inspect.el: fixes suggested by `checkdoc', added Commentary
	sections

	* soap-client.el (*soap-current-wsdl*): renamed from
	`*current-wsdl*'
	(soap-invoke): changed url-package-name to "soap-client.el"

2011-02-14  Alex Harsanyi  <AlexHarsanyi@gmail.com>

	* soap-client.el: added commentary section
	(soap-load-wsdl-from-url): doc update

2011-02-13  Alex Harsanyi  <AlexHarsanyi@gmail.com>

	* soap-client.el: fixes suggested by `checkdoc' and spelling fixes

2011-02-07  Alex Harsanyi  <AlexHarsanyi@gmail.com>

	* soap-client.el: 53 some fixes suggested by `checkdoc'

2011-02-04  Alex Harsanyi  <AlexHarsanyi@gmail.com>

	* soap-client.el (soap-parse-wsdl, soap-parse-schema)
	(soap-parse-schema-element, soap-parse-complex-type)
	(soap-parse-sequence, soap-parse-complex-type-complex-content)
	(soap-parse-message, soap-parse-port-type, soap-parse-operation)
	(soap-parse-binding, soap-parse-envelope, soap-encode-value): add
	a helpful message to the assert calls

2011-01-03  Alex Harsanyi  <AlexHarsanyi@gmail.com>

	* soap-client.el (soap-xml-get-children1)
	(soap-xml-get-attribute-or-nil1): use `ignore-errors' on
	`soap-l2wk'

2010-12-06  Alex Harsanyi  <AlexHarsanyi@gmail.com>

	* soap-client.el (soap-l2wk): comment out warning about not
	finding a well known namespace, it seems to happen too oftern for
	benign cases...
	(soap-xml-get-children1, soap-xml-get-attribute-or-nil1): install
	a local namespace table via `soap-with-local-xmlns', it seems to
	be needed for some responses.
	(soap-resolve-references-for-operation): always try to intern
	elements in the PARAMETER-ORDER list.
	(soap-parse-response): replace assert with an error message
	(soap-with-local-xmlns): don't change `*soap-default-xmlns*'
	unless we have a non nil value

2010-12-05  Alex Harsanyi  <AlexHarsanyi@gmail.com>

	* soap-client.el (soap-l2wk): don't report an error if there's no
	default namespace, instead, return the unqualified name.
	(soap-l2fq): new argument, USE-TNS
	(soap-parse-wsdl, soap-parse-sequence)
	(soap-parse-complex-type-complex-content, soap-parse-message)
	(soap-parse-operation, soap-parse-binding): passs 'USE-TNS to
	`soap-l2fq'

2010-12-04  Alex Harsanyi  <AlexHarsanyi@gmail.com>

	* soap-inspect.el (soap-inspect-port): use just the port name (not
	the fq name)

	* soap-client.el (*soap-well-known-xmlns*): added some new
	namespaces
	(*soap-target-xmlns*): new variable
	(soap-l2wk): new function
	(soap-l2fq): use *soap-target-xmlns* if name is unqualified
	(soap-extract-xmlns): return the targetNamespace in addition to
	the default namespace
	(soap-with-local-xmlns): bind *soap-target-xmlns*
	(soap-get-target-namespace, soap-xml-get-children1)
	(soap-xml-get-attribute-or-nil1): new functions
	(soap-resolve-references-for-operation): don't intern the elements
	of parameter-order, if we just created it
	(soap-parse-wsdl, soap-parse-schema, soap-parse-schema-element)
	(soap-parse-complex-type, soap-parse-sequence)
	(soap-parse-complex-type-complex-content, soap-parse-message)
	(soap-parse-port-type, soap-parse-operation, )
	(soap-parse-binding, soap-decode-type, soap-decode-any-type)
	(soap-decode-array, soap-parse-envelope): use local to well-known
	translations (instead of the reverse)

2010-11-24  Alex Harsanyi  <AlexHarsanyi@gmail.com>

	* soap-client.el (soap-namespace-get): avoid using `find-if' from
	the cl package.
	(soap-wsdl-find-namespace): new function
	(soap-wsdl-add-namespace, soap-wsdl-get): use it
	(soap-encode-value, soap-encode-body): use `add-to-list' on
	`*soap-encoded-namespaces*' instead of `push'
	(soap-create-envelope): no need to call `remove-duplicates' on
	`*soap-encoded-namespaces*'
	(soap-invoke): use an explicit loop to look for the service, avoid
	using `find' from the cl package

2010-11-18  Alex Harsanyi  <AlexHarsanyi@gmail.com>

	* soap-inspect.el (soap-sample-value-for-basic-type): bigger
	random range for integer values, changed sample string value.
	(soap-sample-value-for-array-type): provide two different sample
	values for the array elements
	(soap-inspect-basic-type, soap-inspect-sequence-type)
	(soap-inspect-array-type): provide a sample value when inspecting
	these types.

2010-10-26  Alex Harsanyi  <AlexHarsanyi@gmail.com>

	* soap-client.el (soap-encode-basic-type): added more error
 	checking for the input value type

2010-10-26  Alex Harsanyi  <AlexHarsanyi@gmail.com>

	* soap-client.el (soap-default-xsd-types)
	(soap-default-soapenc-types): add float basic type
	(soap-decode-array): bugfix decode the actual child nodes of the
	array (Bug #6)
	(soap-decode-basic-type): recognize float type as a number

2010-10-24  Alex Harsanyi  <AlexHarsanyi@gmail.com>

	* soap-client.el (soap-wsdl): add origin slot
	(soap-load-wsdl-from-url, soap-load-wsdl): populate origin slot

	* soap-inspect.el (soap-client): 0 new file

2010-10-22  Alex Harsanyi  <AlexHarsanyi@gmail.com>

	* soap-client.el (soap-wsdl-get): convert the name to a string if
	it is a symbol (fixes Bug #5)

2010-10-22  Alex Harsanyi  <AlexHarsanyi@gmail.com>

	* soap-client.el (soap-l2fq, soap-namespace-get, soap-wsdl-get):
	better error checking and reporting
	(soap-default-xsd-types, soap-default-soapenc-types): add the
	byte[] basic type


2010-10-19  Alex Harsanyi  <AlexHarsanyi@gmail.com>

	* soap-client.el (soap-type-p): new function
	(soap-resolve-references-for-sequence-type)
	(soap-resolve-references-for-array-type)
	(soap-resolve-references-for-message, soap-decode-array): use it
	when calling `soap-wsdl-get'
	* soap-client.el (soap-invoke): call `mm-destroy-part' on the HTTP
	response to avoid leaking temporary buffers.

2010-10-18  Alex Harsanyi  <AlexHarsanyi@gmail.com>

	* soap-client.el (soap-l2fq): new function
	(soap-wsdl-get): accept fully qualified names + doc update
	(soap-l2wsdl): removed
	(soap-resolve-references-for-operation): allow unnamed message
	parts for inputs outputs and faults.

2010-10-16  Alexandru Harsanyi  <AlexHarsanyi@gmail.com>

	* soap-client.el (soap-decode-any-type, soap-decode-array): decode
	arrays of anyType values.

2010-10-15  Alexandru Harsanyi  <AlexHarsanyi@gmail.com>

	* soap-client.el (soap-default-xsd-types)
	(soap-default-soapenc-types): add base64Binary basic type
	(soap-decode-any-type): new defun
	(soap-decode-basic-type): decode anyType nodes and base64Binary
	(soap-parse-response): bind the wsdl to *current-wsdl*
	(soap-decode-any-type): use *current-wsdl*

2010-10-15  Alex Harsanyi  <AlexHarsanyi@gmail.com>

	* soap-client.el (*soap-encoded-namespaces*): doc update
	(soap-encode-value): ensure XML-TAG is a string before passing it
	on to the encoders.  Also doc update and param order change.
	(soap-encode-basic-type, soap-encode-sequence-type)
	(soap-encode-array-type): assume XML-TAG is a string

2010-10-13  Alex Harsanyi  <AlexHarsanyi@gmail.com>

	* soap-client.el (soap-default-soapenc-types): new function
	(soap-parse-wsdl): add the default types from the soapenc
	namespace to the wsdl document.  Fixes bug #3

2010-10-12  Alex Harsanyi  <AlexHarsanyi@gmail.com>

	* soap-client.el (soap-extract-xmlns): if the node has a
	targetNamespace attribute define a "tns" alias for that namespace.
	(soap-wk2l): documentation update

2010-10-10  Alex Harsanyi  <AlexHarsanyi@gmail.com>

	* jira2.el (jira2-link-issue): add the "X-Atlassian-Token" header
	to the HTTP request.

2010-06-01  Alex Harsanyi  <AlexHarsanyi@gmail.com>

	* jira2.el (jira2-user-login-name): new variable
	(jira2-login): update jira2-user-login-name on a succesful login.
	(jira2-issue-key, jira2-issue-owner, jira2-issue-status): new functions

2010-05-12  Alex Harsanyi  <AlexHarsanyi@gmail.com>

	* soap-client.el (soap-invoke): check the HTTP response before
	trying to parse the SOAP XML envelope
	(soap-client): new defgroup
	(soap-debug): new variable

2010-05-07  Alex Harsanyi  <AlexHarsanyi@gmail.com>

	* soap-client.el (soap-resolve-references-for-sequence-type):
	resolve references for inline structures (which are not referenced
	in the wsdl namespaces)
	(soap-parse-sequence): intern element names

2010-05-06  Alex Harsanyi  <AlexHarsanyi@gmail.com>

	* soap-client.el (soap-encode-basic-type): encode an emacs style
	time value such as received by (current-time) into the xsd format.
	(soap-encode-body): when encoding literal documents, make the
	toplevel tags unqualified and add their namespace to the tag
	itself
	(soap-encode-body): add the "soapenc:encodingStyle" attribute only
	for encoded documents.

2010-05-05  Alex Harsanyi  <AlexHarsanyi@gmail.com>

	* soap-client.el (soap-bound-operation): new struct
	(soap-binding): rename soap-actions to operations
	(soap-l2wsdl): new function
	(soap-resolve-references-for-operation): if no parameter-order is
	specified, construct a default one.
	(soap-resolve-references-for-binding): resolve references in
	bound-operations
	(soap-parse-message): recognize the 'element attribute
	(soap-parse-binding): extract the soap-action and use for every
	operation in this binding.
	(soap-parse-envelope, soap-parse-response, soap-encode-body)
	(soap-create-envelope, soap-invoke): handle literal vs encoded
	bodies
	(soap-parse-response): corrected message check
	(soap-invoke): increased buffer limit for issuing warning

2010-05-04  Alex Harsanyi  <AlexHarsanyi@gmail.com>

	* soap-client.el (soap-namespace-put, soap-namespace-put-link)
	(soap-namespace-get): namespaces can now store multiple elements
	with the same name.
	(soap-wsdl-add-namespace, soap-wsdl-resolve-references): handle
	multiple elements with the same name.
	(soap-resolve-references-for-binding): request only port type
	elements.
	(soap-resolve-references-for-port): request only binding type
	elements.
	(soap-parse-complex-type): look for a name in an attribute tag
	(soap-wsdl-get): use a PREDICATE argument to specify the type of
	element requested. All callers updated.
	(soap-parse-sequence): accept elements that have inline
	complexType definitions.
	(soap-default-xsd-types): use the
	"http://www.w3.org/2001/XMLSchema" as XMLSchema.
	(soap-parse-schema): parse toplevel element tags
	(soap-parse-schema-element): new function
	(soap-parse-complex-type): handle empty complex types
	(soap-parse-sequence): make an element nillable if its minOccurs
	is 0
	(soap-binding): add a soap-actions member
	(soap-parse-sequence): an element with 0 minOccurs is nillable
	(soap-parse-binding): new function

2010-04-30  Alex Harsanyi  <AlexHarsanyi@gmail.com>

	* jira2.el (jira2-login): bugfix: pass username and password to
	the jira web login page.
	(jira2-login, jira2-link-issue): add basic check that the URL
	response is OK.
	(jira2-login, jira2-link-issue): `url-http-response-status' is
	only bound in the response buffer

2010-04-22  Alex Harsanyi  <AlexHarsanyi@gmail.com>

	* jira2.el (jira2-token): new variable
	(jira2-login): login into the jira web application as well.
	(jira2-link-issue): new function, uses JIRA web interface instead
	of the SOAP api

2010-03-31  Alexandru Harsanyi  <AlexHarsanyi@gmail.com>

	* jira2.el (jira2-add-worklog-and-autoadjust-remaining-estimate):
	New function (patch by arvid.jakobsson).

2010-03-31  Alex Harsanyi  <AlexHarsanyi@gmail.com>

	* soap-client.el (soap-load-wsdl-from-url): check that we have
	retrieved an XML document before passing it to `xml-parse-region'

2010-02-11  Alex Harsanyi  <AlexHarsanyi@gmail.com>

	* jira2.el (jira2-do-jql-search, jira2-get-available-actions)
	(jira2-get-fields-for-action, jira2-progress-workflow-action): new
	functions.

2009-12-14  Alex Harsanyi  <AlexHarsanyi@gmail.com>

	* jira2.el (jira2-wsdl-descriptor-url): add type and group to
	defcustom

2009-12-07  Alex Harsanyi  <AlexHarsanyi@gmail.com>

	* jira2.el (jira2-update-issue)
	(jira2-create-issue): use car on the jira call result

	* soap-client.el (soap-encode-basic-type): use
	`url-insert-entities-in-string` when inserting the user data into
	the message
<|MERGE_RESOLUTION|>--- conflicted
+++ resolved
@@ -1,10 +1,9 @@
-<<<<<<< HEAD
 2016-02-29  Alex Harsanyi  <AlexHarsanyi@gmail.com>
 
 	* soap-client.el (soap-find-port, soap-find-operation)
 	(soap-operation-arity): new defuns
 	(soap-invoke-internal): use soap-find-port, soap-find-operation.
-=======
+
 2015-11-11  Thomas Fitzsimmons  <fitzsim@fitzsim.org>
 
 	* soap-client.el: Bump version to 3.0.2.
@@ -68,7 +67,6 @@
 
 	* soap-client.el (soap-encoded-namespaces): Move above first use
 	in soap-encode-xs-element.
->>>>>>> e0f10839
 
 2015-10-10  Alex Harsanyi  <AlexHarsanyi@gmail.com>
 
@@ -481,7 +479,7 @@
 2013-12-02  Alex Harsanyi  <AlexHarsanyi@gmail.com>
 
 	* soap-client.el (soap-xs-parse-element)
-	(soap-xs-parse-simple-type) 
+	(soap-xs-parse-simple-type)
 	(soap-xs-parse-complex-type)
 	(soap-parse-message)
 	(soap-parse-operation): add the current namespace to the element
@@ -761,7 +759,7 @@
 2010-10-26  Alex Harsanyi  <AlexHarsanyi@gmail.com>
 
 	* soap-client.el (soap-encode-basic-type): added more error
- 	checking for the input value type
+	checking for the input value type
 
 2010-10-26  Alex Harsanyi  <AlexHarsanyi@gmail.com>
 
@@ -967,4 +965,4 @@
 
 	* soap-client.el (soap-encode-basic-type): use
 	`url-insert-entities-in-string` when inserting the user data into
-	the message
+	the message