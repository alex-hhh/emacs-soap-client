--- conflicted
+++ resolved
@@ -1,183 +1,178 @@
-<<<<<<< HEAD
-2010-10-19  Alex Harsanyi  <AlexHarsanyi@gmail.com>
-
-	* soap-client.el (soap-invoke): call `mm-destroy-part' on the HTTP
-	response to avoid leaking temporary buffers.
-=======
-2010-10-20  Alexandru Harsanyi  <AlexHarsanyi@gmail.com>
-
-	* soap-client.el (soap-type-p): new function
-	(soap-resolve-references-for-sequence-type)
-	(soap-resolve-references-for-array-type)
-	(soap-resolve-references-for-message, soap-decode-array): use it
-	when calling `soap-wsdl-get'
->>>>>>> db2c79fb
-
-2010-10-18  Alex Harsanyi  <AlexHarsanyi@gmail.com>
-
-	* soap-client.el (soap-l2fq): new function
-	(soap-wsdl-get): accept fully qualified names + doc update
-	(soap-l2wsdl): removed
-	(soap-resolve-references-for-operation): allow unnamed message
-	parts for inputs outputs and faults.
-
-2010-10-16  Alexandru Harsanyi  <AlexHarsanyi@gmail.com>
-
-	* soap-client.el (soap-decode-any-type, soap-decode-array): decode
-	arrays of anyType values.
-
-2010-10-15  Alexandru Harsanyi  <AlexHarsanyi@gmail.com>
-
-	* soap-client.el (soap-default-xsd-types)
-	(soap-default-soapenc-types): add base64Binary basic type
-	(soap-decode-any-type): new defun
-	(soap-decode-basic-type): decode anyType nodes and base64Binary
-	(soap-parse-response): bind the wsdl to *current-wsdl*
-	(soap-decode-any-type): use *current-wsdl*
-
-2010-10-15  Alex Harsanyi  <AlexHarsanyi@gmail.com>
-
-	* soap-client.el (*soap-encoded-namespaces*): doc update
-	(soap-encode-value): ensure XML-TAG is a string before passing it
-	on to the encoders.  Also doc update and param order change.
-	(soap-encode-basic-type, soap-encode-sequence-type)
-	(soap-encode-array-type): assume XML-TAG is a string
-
-2010-10-13  Alex Harsanyi  <AlexHarsanyi@gmail.com>
-
-	* soap-client.el (soap-default-soapenc-types): new function
-	(soap-parse-wsdl): add the default types from the soapenc
-	namespace to the wsdl document.  Fixes bug #3
-
-2010-10-12  Alex Harsanyi  <AlexHarsanyi@gmail.com>
-
-	* soap-client.el (soap-extract-xmlns): if the node has a
-	targetNamespace attribute define a "tns" alias for that namespace.
-	(soap-wk2l): documentation update
-
-2010-10-10  Alex Harsanyi  <AlexHarsanyi@gmail.com>
-
-	* jira2.el (jira2-link-issue): add the "X-Atlassian-Token" header
-	to the HTTP request.
-
-2010-06-01  Alex Harsanyi  <AlexHarsanyi@gmail.com>
-
-	* jira2.el (jira2-user-login-name): new variable
-	(jira2-login): update jira2-user-login-name on a succesful login.
-	(jira2-issue-key, jira2-issue-owner, jira2-issue-status): new functions
-
-2010-05-12  Alex Harsanyi  <AlexHarsanyi@gmail.com>
-
-	* soap-client.el (soap-invoke): check the HTTP response before
-	trying to parse the SOAP XML envelope
-	(soap-client): new defgroup
-	(soap-debug): new variable
-
-2010-05-07  Alex Harsanyi  <AlexHarsanyi@gmail.com>
-
-	* soap-client.el (soap-resolve-references-for-sequence-type):
-	resolve references for inline structures (which are not referenced
-	in the wsdl namespaces)
-	(soap-parse-sequence): intern element names
-
-2010-05-06  Alex Harsanyi  <AlexHarsanyi@gmail.com>
-
-	* soap-client.el (soap-encode-basic-type): encode an emacs style
-	time value such as received by (current-time) into the xsd format.
-	(soap-encode-body): when encoding literal documents, make the
-	toplevel tags unqualified and add their namespace to the tag
-	itself
-	(soap-encode-body): add the "soapenc:encodingStyle" attribute only
-	for encoded documents.
-
-2010-05-05  Alex Harsanyi  <AlexHarsanyi@gmail.com>
-
-	* soap-client.el (soap-bound-operation): new struct
-	(soap-binding): rename soap-actions to operations
-	(soap-l2wsdl): new function
-	(soap-resolve-references-for-operation): if no parameter-order is
-	specified, construct a default one.
-	(soap-resolve-references-for-binding): resolve references in
-	bound-operations
-	(soap-parse-message): recognize the 'element attribute
-	(soap-parse-binding): extract the soap-action and use for every
-	operation in this binding.
-	(soap-parse-envelope, soap-parse-response, soap-encode-body)
-	(soap-create-envelope, soap-invoke): handle literal vs encoded
-	bodies
-	(soap-parse-response): corrected message check
-	(soap-invoke): increased buffer limit for issuing warning
-
-2010-05-04  Alex Harsanyi  <AlexHarsanyi@gmail.com>
-
-	* soap-client.el (soap-namespace-put, soap-namespace-put-link)
-	(soap-namespace-get): namespaces can now store multiple elements
-	with the same name.
-	(soap-wsdl-add-namespace, soap-wsdl-resolve-references): handle
-	multiple elements with the same name.
-	(soap-resolve-references-for-binding): request only port type
-	elements.
-	(soap-resolve-references-for-port): request only binding type
-	elements.
-	(soap-parse-complex-type): look for a name in an attribute tag
-	(soap-wsdl-get): use a PREDICATE argument to specify the type of
-	element requested. All callers updated.
-	(soap-parse-sequence): accept elements that have inline
-	complexType definitions.
-	(soap-default-xsd-types): use the
-	"http://www.w3.org/2001/XMLSchema" as XMLSchema.
-	(soap-parse-schema): parse toplevel element tags
-	(soap-parse-schema-element): new function
-	(soap-parse-complex-type): handle empty complex types
-	(soap-parse-sequence): make an element nillable if its minOccurs
-	is 0
-	(soap-binding): add a soap-actions member
-	(soap-parse-sequence): an element with 0 minOccurs is nillable
-	(soap-parse-binding): new function
-
-2010-04-30  Alex Harsanyi  <AlexHarsanyi@gmail.com>
-
-	* jira2.el (jira2-login): bugfix: pass username and password to
-	the jira web login page.
-	(jira2-login, jira2-link-issue): add basic check that the URL
-	response is OK.
-	(jira2-login, jira2-link-issue): `url-http-response-status' is
-	only bound in the response buffer
-
-2010-04-22  Alex Harsanyi  <AlexHarsanyi@gmail.com>
-
-	* jira2.el (jira2-token): new variable
-	(jira2-login): login into the jira web application as well.
-	(jira2-link-issue): new function, uses JIRA web interface instead
-	of the SOAP api
-
-2010-03-31  Alexandru Harsanyi  <AlexHarsanyi@gmail.com>
-
-	* jira2.el (jira2-add-worklog-and-autoadjust-remaining-estimate):
-	New function (patch by arvid.jakobsson).
-
-2010-03-31  Alex Harsanyi  <AlexHarsanyi@gmail.com>
-
-	* soap-client.el (soap-load-wsdl-from-url): check that we have
-	retrieved an XML document before passing it to `xml-parse-region'
-
-2010-02-11  Alex Harsanyi  <AlexHarsanyi@gmail.com>
-
-	* jira2.el (jira2-do-jql-search, jira2-get-available-actions)
-	(jira2-get-fields-for-action, jira2-progress-workflow-action): new
-	functions.
-
-2009-12-14  Alex Harsanyi  <AlexHarsanyi@gmail.com>
-
-	* jira2.el (jira2-wsdl-descriptor-url): add type and group to
-	defcustom
-
-2009-12-07  Alex Harsanyi  <AlexHarsanyi@gmail.com>
-
-	* jira2.el (jira2-update-issue)
-	(jira2-create-issue): use car on the jira call result
-
-	* soap-client.el (soap-encode-basic-type): use
-	`url-insert-entities-in-string` when inserting the user data into
-	the message
-
+2010-10-19  Alex Harsanyi  <AlexHarsanyi@gmail.com>
+
+	* soap-client.el (soap-type-p): new function
+	(soap-resolve-references-for-sequence-type)
+	(soap-resolve-references-for-array-type)
+	(soap-resolve-references-for-message, soap-decode-array): use it
+	when calling `soap-wsdl-get'
+	* soap-client.el (soap-invoke): call `mm-destroy-part' on the HTTP
+	response to avoid leaking temporary buffers.
+
+2010-10-18  Alex Harsanyi  <AlexHarsanyi@gmail.com>
+
+	* soap-client.el (soap-l2fq): new function
+	(soap-wsdl-get): accept fully qualified names + doc update
+	(soap-l2wsdl): removed
+	(soap-resolve-references-for-operation): allow unnamed message
+	parts for inputs outputs and faults.
+
+2010-10-16  Alexandru Harsanyi  <AlexHarsanyi@gmail.com>
+
+	* soap-client.el (soap-decode-any-type, soap-decode-array): decode
+	arrays of anyType values.
+
+2010-10-15  Alexandru Harsanyi  <AlexHarsanyi@gmail.com>
+
+	* soap-client.el (soap-default-xsd-types)
+	(soap-default-soapenc-types): add base64Binary basic type
+	(soap-decode-any-type): new defun
+	(soap-decode-basic-type): decode anyType nodes and base64Binary
+	(soap-parse-response): bind the wsdl to *current-wsdl*
+	(soap-decode-any-type): use *current-wsdl*
+
+2010-10-15  Alex Harsanyi  <AlexHarsanyi@gmail.com>
+
+	* soap-client.el (*soap-encoded-namespaces*): doc update
+	(soap-encode-value): ensure XML-TAG is a string before passing it
+	on to the encoders.  Also doc update and param order change.
+	(soap-encode-basic-type, soap-encode-sequence-type)
+	(soap-encode-array-type): assume XML-TAG is a string
+
+2010-10-13  Alex Harsanyi  <AlexHarsanyi@gmail.com>
+
+	* soap-client.el (soap-default-soapenc-types): new function
+	(soap-parse-wsdl): add the default types from the soapenc
+	namespace to the wsdl document.  Fixes bug #3
+
+2010-10-12  Alex Harsanyi  <AlexHarsanyi@gmail.com>
+
+	* soap-client.el (soap-extract-xmlns): if the node has a
+	targetNamespace attribute define a "tns" alias for that namespace.
+	(soap-wk2l): documentation update
+
+2010-10-10  Alex Harsanyi  <AlexHarsanyi@gmail.com>
+
+	* jira2.el (jira2-link-issue): add the "X-Atlassian-Token" header
+	to the HTTP request.
+
+2010-06-01  Alex Harsanyi  <AlexHarsanyi@gmail.com>
+
+	* jira2.el (jira2-user-login-name): new variable
+	(jira2-login): update jira2-user-login-name on a succesful login.
+	(jira2-issue-key, jira2-issue-owner, jira2-issue-status): new functions
+
+2010-05-12  Alex Harsanyi  <AlexHarsanyi@gmail.com>
+
+	* soap-client.el (soap-invoke): check the HTTP response before
+	trying to parse the SOAP XML envelope
+	(soap-client): new defgroup
+	(soap-debug): new variable
+
+2010-05-07  Alex Harsanyi  <AlexHarsanyi@gmail.com>
+
+	* soap-client.el (soap-resolve-references-for-sequence-type):
+	resolve references for inline structures (which are not referenced
+	in the wsdl namespaces)
+	(soap-parse-sequence): intern element names
+
+2010-05-06  Alex Harsanyi  <AlexHarsanyi@gmail.com>
+
+	* soap-client.el (soap-encode-basic-type): encode an emacs style
+	time value such as received by (current-time) into the xsd format.
+	(soap-encode-body): when encoding literal documents, make the
+	toplevel tags unqualified and add their namespace to the tag
+	itself
+	(soap-encode-body): add the "soapenc:encodingStyle" attribute only
+	for encoded documents.
+
+2010-05-05  Alex Harsanyi  <AlexHarsanyi@gmail.com>
+
+	* soap-client.el (soap-bound-operation): new struct
+	(soap-binding): rename soap-actions to operations
+	(soap-l2wsdl): new function
+	(soap-resolve-references-for-operation): if no parameter-order is
+	specified, construct a default one.
+	(soap-resolve-references-for-binding): resolve references in
+	bound-operations
+	(soap-parse-message): recognize the 'element attribute
+	(soap-parse-binding): extract the soap-action and use for every
+	operation in this binding.
+	(soap-parse-envelope, soap-parse-response, soap-encode-body)
+	(soap-create-envelope, soap-invoke): handle literal vs encoded
+	bodies
+	(soap-parse-response): corrected message check
+	(soap-invoke): increased buffer limit for issuing warning
+
+2010-05-04  Alex Harsanyi  <AlexHarsanyi@gmail.com>
+
+	* soap-client.el (soap-namespace-put, soap-namespace-put-link)
+	(soap-namespace-get): namespaces can now store multiple elements
+	with the same name.
+	(soap-wsdl-add-namespace, soap-wsdl-resolve-references): handle
+	multiple elements with the same name.
+	(soap-resolve-references-for-binding): request only port type
+	elements.
+	(soap-resolve-references-for-port): request only binding type
+	elements.
+	(soap-parse-complex-type): look for a name in an attribute tag
+	(soap-wsdl-get): use a PREDICATE argument to specify the type of
+	element requested. All callers updated.
+	(soap-parse-sequence): accept elements that have inline
+	complexType definitions.
+	(soap-default-xsd-types): use the
+	"http://www.w3.org/2001/XMLSchema" as XMLSchema.
+	(soap-parse-schema): parse toplevel element tags
+	(soap-parse-schema-element): new function
+	(soap-parse-complex-type): handle empty complex types
+	(soap-parse-sequence): make an element nillable if its minOccurs
+	is 0
+	(soap-binding): add a soap-actions member
+	(soap-parse-sequence): an element with 0 minOccurs is nillable
+	(soap-parse-binding): new function
+
+2010-04-30  Alex Harsanyi  <AlexHarsanyi@gmail.com>
+
+	* jira2.el (jira2-login): bugfix: pass username and password to
+	the jira web login page.
+	(jira2-login, jira2-link-issue): add basic check that the URL
+	response is OK.
+	(jira2-login, jira2-link-issue): `url-http-response-status' is
+	only bound in the response buffer
+
+2010-04-22  Alex Harsanyi  <AlexHarsanyi@gmail.com>
+
+	* jira2.el (jira2-token): new variable
+	(jira2-login): login into the jira web application as well.
+	(jira2-link-issue): new function, uses JIRA web interface instead
+	of the SOAP api
+
+2010-03-31  Alexandru Harsanyi  <AlexHarsanyi@gmail.com>
+
+	* jira2.el (jira2-add-worklog-and-autoadjust-remaining-estimate):
+	New function (patch by arvid.jakobsson).
+
+2010-03-31  Alex Harsanyi  <AlexHarsanyi@gmail.com>
+
+	* soap-client.el (soap-load-wsdl-from-url): check that we have
+	retrieved an XML document before passing it to `xml-parse-region'
+
+2010-02-11  Alex Harsanyi  <AlexHarsanyi@gmail.com>
+
+	* jira2.el (jira2-do-jql-search, jira2-get-available-actions)
+	(jira2-get-fields-for-action, jira2-progress-workflow-action): new
+	functions.
+
+2009-12-14  Alex Harsanyi  <AlexHarsanyi@gmail.com>
+
+	* jira2.el (jira2-wsdl-descriptor-url): add type and group to
+	defcustom
+
+2009-12-07  Alex Harsanyi  <AlexHarsanyi@gmail.com>
+
+	* jira2.el (jira2-update-issue)
+	(jira2-create-issue): use car on the jira call result
+
+	* soap-client.el (soap-encode-basic-type): use
+	`url-insert-entities-in-string` when inserting the user data into
+	the message
+