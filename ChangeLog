<<<<<<< HEAD
2013-01-29  Alex Harsanyi  <AlexHarsanyi@gmail.com>

	* soap-client.el (soap-invoke): encode the string for
	`url-request-data' as UTF-8. Fixes issue 16
=======
2013-04-03  Alex Harsanyi  <AlexHarsanyi@gmail.com>

	* soap-client.el (soap-resolve-references-for-xs-attribute):
	referenced type can be eiher a simple type or a basic type
	(soap-xs-add-restriction)
	(soap-xs-parse-extension-or-restriction): use `soap-l2fq' on base
	(soap-make-xs-basic-types)
	(soap-encode-xs-basic-type, soap-decode-xs-basic-type): add
	support for more XMLSchema basic types
	(soap-current-file, soap-xmlschema-imports): new defvars
	(soap-parse-schema): add locations from xsd:import tags to
	`soap-xmlschema-imports'
	(soap-wsdl): make destructor private
	(soap-make-wsdl): new defun, SOAP-WSDL object constructor
	(soap-wsdl-add-alias): check if we try to replace aliases
	(soap-fetch-xml-from-url, soap-fetch-xml-from-file)
	(soap-fetch-xml): new defuns
	(soap-load-wsdl): updated to load the WSDL from either a file or
	an url
	(soap-load-wsdl-from-url): now an alias to `soap-load-wsdl'
	(soap-parse-wsdl): process wsdl:import tags and imports from
	`soap-xmlschema-imports'

	* soap-client.el (soap-l2wk): bugfix: call symbolp instead of
	symbol-name
	(soap-l2fq): make the name part always a string
	(soap-name-p): new defun, used for name tests

2012-12-19  Alex Harsanyi  <AlexHarsanyi@gmail.com>

	* soap-inspect.el (soap-sample-value-for-xs-complex-type): supply
	sample values for choice types with a special tag

	* soap-client.el (soap-encode-xs-complex-type): handle anonymous
	elements correctly
	(soap-encode-value): accept nodes that have no namespace tag
>>>>>>> 14322d3c

2011-12-30  Alex Harsanyi  <AlexHarsanyi@gmail.com>

	* soap-client.el (soap-resolve-references-for-sequence-type)
	(soap-resolve-references-for-array-type): hack to prevent self
	references, see Bug#9.
	(soap-parse-envelope): report the contents of the 'detail' node
	when receiving a fault reply.
	(soap-parse-envelope): report the contents of the entire 'detail'
	node.

2011-12-21  Alex Harsanyi  <AlexHarsanyi@gmail.com>

	* soap-inspect.el (soap-sample-value-for-simple-type)
	(soap-inspect-simple-type): new function

	* soap-client.el (soap-simple-type): new struct
	(soap-default-xsd-types, soap-default-soapenc-types)
	(soap-decode-basic-type, soap-encode-basic-type): support
	unsignedInt and double basic types
	(soap-resolve-references-for-simple-type)
	(soap-parse-simple-type, soap-encode-simple-type): new function
	(soap-parse-schema): parse xsd:simpleType declarations

2011-11-02  Alex Harsanyi  <AlexHarsanyi@gmail.com>

	* soap-client.el (soap-default-xsd-types)
	(soap-default-soapenc-types): add integer, byte and anyURI types
	(soap-parse-complex-type-complex-content): use `soap-wk2l' to find
	the local name of "soapenc:Array"
	(soap-decode-basic-type, soap-encode-basic-type): support encoding
	decoding integer, byte and anyURI xsd types.

	* jira2.el (jira2-custom-field-value): new function

2011-03-05  Alex Harsanyi  <AlexHarsanyi@gmail.com>

	* soap-client.el (soap-namespace-put-link): check if the target
	name is fully qualified -- use only the name part.
	(soap-parse-complex-type, soap-parse-sequence): recognize xsd:all
	types, treated the same as xsd:sequence.

2011-02-16  Alex Harsanyi  <AlexHarsanyi@gmail.com>

	* soap-client.el (soap-well-known-xmlns, soap-local-xmlns)
	(soap-default-xmlns, soap-multi-refs, soap-decoded-multi-refs)
	(soap-current-wsdl, soap-encoded-namespaces): rename CL-style
	*...* variables.

2011-02-15  Alex Harsanyi  <AlexHarsanyi@gmail.com>

	* soap-inspect.el: fixes suggested by `checkdoc', added Commentary
	sections

	* soap-client.el (*soap-current-wsdl*): renamed from
	`*current-wsdl*'
	(soap-invoke): changed url-package-name to "soap-client.el"

2011-02-14  Alex Harsanyi  <AlexHarsanyi@gmail.com>

	* soap-client.el: added commentary section
	(soap-load-wsdl-from-url): doc update

2011-02-13  Alex Harsanyi  <AlexHarsanyi@gmail.com>

	* soap-client.el: fixes suggested by `checkdoc' and spelling fixes

2011-02-07  Alex Harsanyi  <AlexHarsanyi@gmail.com>

	* soap-client.el: 53 some fixes suggested by `checkdoc'

2011-02-04  Alex Harsanyi  <AlexHarsanyi@gmail.com>

	* soap-client.el (soap-parse-wsdl, soap-parse-schema)
	(soap-parse-schema-element, soap-parse-complex-type)
	(soap-parse-sequence, soap-parse-complex-type-complex-content)
	(soap-parse-message, soap-parse-port-type, soap-parse-operation)
	(soap-parse-binding, soap-parse-envelope, soap-encode-value): add
	a helpful message to the assert calls

2011-01-03  Alex Harsanyi  <AlexHarsanyi@gmail.com>

	* soap-client.el (soap-xml-get-children1)
	(soap-xml-get-attribute-or-nil1): use `ignore-errors' on
	`soap-l2wk'

2010-12-06  Alex Harsanyi  <AlexHarsanyi@gmail.com>

	* soap-client.el (soap-l2wk): comment out warning about not
	finding a well known namespace, it seems to happen too oftern for
	benign cases...
	(soap-xml-get-children1, soap-xml-get-attribute-or-nil1): install
	a local namespace table via `soap-with-local-xmlns', it seems to
	be needed for some responses.
	(soap-resolve-references-for-operation): always try to intern
	elements in the PARAMETER-ORDER list.
	(soap-parse-response): replace assert with an error message
	(soap-with-local-xmlns): don't change `*soap-default-xmlns*'
	unless we have a non nil value

2010-12-05  Alex Harsanyi  <AlexHarsanyi@gmail.com>

	* soap-client.el (soap-l2wk): don't report an error if there's no
	default namespace, instead, return the unqualified name.
	(soap-l2fq): new argument, USE-TNS
	(soap-parse-wsdl, soap-parse-sequence)
	(soap-parse-complex-type-complex-content, soap-parse-message)
	(soap-parse-operation, soap-parse-binding): passs 'USE-TNS to
	`soap-l2fq'

2010-12-04  Alex Harsanyi  <AlexHarsanyi@gmail.com>

	* soap-inspect.el (soap-inspect-port): use just the port name (not
	the fq name)

	* soap-client.el (*soap-well-known-xmlns*): added some new
	namespaces
	(*soap-target-xmlns*): new variable
	(soap-l2wk): new function
	(soap-l2fq): use *soap-target-xmlns* if name is unqualified
	(soap-extract-xmlns): return the targetNamespace in addition to
	the default namespace
	(soap-with-local-xmlns): bind *soap-target-xmlns*
	(soap-get-target-namespace, soap-xml-get-children1)
	(soap-xml-get-attribute-or-nil1): new functions
	(soap-resolve-references-for-operation): don't intern the elements
	of parameter-order, if we just created it
	(soap-parse-wsdl, soap-parse-schema, soap-parse-schema-element)
	(soap-parse-complex-type, soap-parse-sequence)
	(soap-parse-complex-type-complex-content, soap-parse-message)
	(soap-parse-port-type, soap-parse-operation, )
	(soap-parse-binding, soap-decode-type, soap-decode-any-type)
	(soap-decode-array, soap-parse-envelope): use local to well-known
	translations (instead of the reverse)

2010-11-24  Alex Harsanyi  <AlexHarsanyi@gmail.com>

	* soap-client.el (soap-namespace-get): avoid using `find-if' from
	the cl package.
	(soap-wsdl-find-namespace): new function
	(soap-wsdl-add-namespace, soap-wsdl-get): use it
	(soap-encode-value, soap-encode-body): use `add-to-list' on
	`*soap-encoded-namespaces*' instead of `push'
	(soap-create-envelope): no need to call `remove-duplicates' on
	`*soap-encoded-namespaces*'
	(soap-invoke): use an explicit loop to look for the service, avoid
	using `find' from the cl package

2010-11-18  Alex Harsanyi  <AlexHarsanyi@gmail.com>

	* soap-inspect.el (soap-sample-value-for-basic-type): bigger
	random range for integer values, changed sample string value.
	(soap-sample-value-for-array-type): provide two different sample
	values for the array elements
	(soap-inspect-basic-type, soap-inspect-sequence-type)
	(soap-inspect-array-type): provide a sample value when inspecting
	these types.

2010-10-26  Alex Harsanyi  <AlexHarsanyi@gmail.com>

	* soap-client.el (soap-encode-basic-type): added more error
 	checking for the input value type

2010-10-26  Alex Harsanyi  <AlexHarsanyi@gmail.com>

	* soap-client.el (soap-default-xsd-types)
	(soap-default-soapenc-types): add float basic type
	(soap-decode-array): bugfix decode the actual child nodes of the
	array (Bug #6)
	(soap-decode-basic-type): recognize float type as a number

2010-10-24  Alex Harsanyi  <AlexHarsanyi@gmail.com>

	* soap-client.el (soap-wsdl): add origin slot
	(soap-load-wsdl-from-url, soap-load-wsdl): populate origin slot

	* soap-inspect.el (soap-client): 0 new file

2010-10-22  Alex Harsanyi  <AlexHarsanyi@gmail.com>

	* soap-client.el (soap-wsdl-get): convert the name to a string if
	it is a symbol (fixes Bug #5)

2010-10-22  Alex Harsanyi  <AlexHarsanyi@gmail.com>

	* soap-client.el (soap-l2fq, soap-namespace-get, soap-wsdl-get):
	better error checking and reporting
	(soap-default-xsd-types, soap-default-soapenc-types): add the
	byte[] basic type


2010-10-19  Alex Harsanyi  <AlexHarsanyi@gmail.com>

	* soap-client.el (soap-type-p): new function
	(soap-resolve-references-for-sequence-type)
	(soap-resolve-references-for-array-type)
	(soap-resolve-references-for-message, soap-decode-array): use it
	when calling `soap-wsdl-get'
	* soap-client.el (soap-invoke): call `mm-destroy-part' on the HTTP
	response to avoid leaking temporary buffers.

2010-10-18  Alex Harsanyi  <AlexHarsanyi@gmail.com>

	* soap-client.el (soap-l2fq): new function
	(soap-wsdl-get): accept fully qualified names + doc update
	(soap-l2wsdl): removed
	(soap-resolve-references-for-operation): allow unnamed message
	parts for inputs outputs and faults.

2010-10-16  Alexandru Harsanyi  <AlexHarsanyi@gmail.com>

	* soap-client.el (soap-decode-any-type, soap-decode-array): decode
	arrays of anyType values.

2010-10-15  Alexandru Harsanyi  <AlexHarsanyi@gmail.com>

	* soap-client.el (soap-default-xsd-types)
	(soap-default-soapenc-types): add base64Binary basic type
	(soap-decode-any-type): new defun
	(soap-decode-basic-type): decode anyType nodes and base64Binary
	(soap-parse-response): bind the wsdl to *current-wsdl*
	(soap-decode-any-type): use *current-wsdl*

2010-10-15  Alex Harsanyi  <AlexHarsanyi@gmail.com>

	* soap-client.el (*soap-encoded-namespaces*): doc update
	(soap-encode-value): ensure XML-TAG is a string before passing it
	on to the encoders.  Also doc update and param order change.
	(soap-encode-basic-type, soap-encode-sequence-type)
	(soap-encode-array-type): assume XML-TAG is a string

2010-10-13  Alex Harsanyi  <AlexHarsanyi@gmail.com>

	* soap-client.el (soap-default-soapenc-types): new function
	(soap-parse-wsdl): add the default types from the soapenc
	namespace to the wsdl document.  Fixes bug #3

2010-10-12  Alex Harsanyi  <AlexHarsanyi@gmail.com>

	* soap-client.el (soap-extract-xmlns): if the node has a
	targetNamespace attribute define a "tns" alias for that namespace.
	(soap-wk2l): documentation update

2010-10-10  Alex Harsanyi  <AlexHarsanyi@gmail.com>

	* jira2.el (jira2-link-issue): add the "X-Atlassian-Token" header
	to the HTTP request.

2010-06-01  Alex Harsanyi  <AlexHarsanyi@gmail.com>

	* jira2.el (jira2-user-login-name): new variable
	(jira2-login): update jira2-user-login-name on a succesful login.
	(jira2-issue-key, jira2-issue-owner, jira2-issue-status): new functions

2010-05-12  Alex Harsanyi  <AlexHarsanyi@gmail.com>

	* soap-client.el (soap-invoke): check the HTTP response before
	trying to parse the SOAP XML envelope
	(soap-client): new defgroup
	(soap-debug): new variable

2010-05-07  Alex Harsanyi  <AlexHarsanyi@gmail.com>

	* soap-client.el (soap-resolve-references-for-sequence-type):
	resolve references for inline structures (which are not referenced
	in the wsdl namespaces)
	(soap-parse-sequence): intern element names

2010-05-06  Alex Harsanyi  <AlexHarsanyi@gmail.com>

	* soap-client.el (soap-encode-basic-type): encode an emacs style
	time value such as received by (current-time) into the xsd format.
	(soap-encode-body): when encoding literal documents, make the
	toplevel tags unqualified and add their namespace to the tag
	itself
	(soap-encode-body): add the "soapenc:encodingStyle" attribute only
	for encoded documents.

2010-05-05  Alex Harsanyi  <AlexHarsanyi@gmail.com>

	* soap-client.el (soap-bound-operation): new struct
	(soap-binding): rename soap-actions to operations
	(soap-l2wsdl): new function
	(soap-resolve-references-for-operation): if no parameter-order is
	specified, construct a default one.
	(soap-resolve-references-for-binding): resolve references in
	bound-operations
	(soap-parse-message): recognize the 'element attribute
	(soap-parse-binding): extract the soap-action and use for every
	operation in this binding.
	(soap-parse-envelope, soap-parse-response, soap-encode-body)
	(soap-create-envelope, soap-invoke): handle literal vs encoded
	bodies
	(soap-parse-response): corrected message check
	(soap-invoke): increased buffer limit for issuing warning

2010-05-04  Alex Harsanyi  <AlexHarsanyi@gmail.com>

	* soap-client.el (soap-namespace-put, soap-namespace-put-link)
	(soap-namespace-get): namespaces can now store multiple elements
	with the same name.
	(soap-wsdl-add-namespace, soap-wsdl-resolve-references): handle
	multiple elements with the same name.
	(soap-resolve-references-for-binding): request only port type
	elements.
	(soap-resolve-references-for-port): request only binding type
	elements.
	(soap-parse-complex-type): look for a name in an attribute tag
	(soap-wsdl-get): use a PREDICATE argument to specify the type of
	element requested. All callers updated.
	(soap-parse-sequence): accept elements that have inline
	complexType definitions.
	(soap-default-xsd-types): use the
	"http://www.w3.org/2001/XMLSchema" as XMLSchema.
	(soap-parse-schema): parse toplevel element tags
	(soap-parse-schema-element): new function
	(soap-parse-complex-type): handle empty complex types
	(soap-parse-sequence): make an element nillable if its minOccurs
	is 0
	(soap-binding): add a soap-actions member
	(soap-parse-sequence): an element with 0 minOccurs is nillable
	(soap-parse-binding): new function

2010-04-30  Alex Harsanyi  <AlexHarsanyi@gmail.com>

	* jira2.el (jira2-login): bugfix: pass username and password to
	the jira web login page.
	(jira2-login, jira2-link-issue): add basic check that the URL
	response is OK.
	(jira2-login, jira2-link-issue): `url-http-response-status' is
	only bound in the response buffer

2010-04-22  Alex Harsanyi  <AlexHarsanyi@gmail.com>

	* jira2.el (jira2-token): new variable
	(jira2-login): login into the jira web application as well.
	(jira2-link-issue): new function, uses JIRA web interface instead
	of the SOAP api

2010-03-31  Alexandru Harsanyi  <AlexHarsanyi@gmail.com>

	* jira2.el (jira2-add-worklog-and-autoadjust-remaining-estimate):
	New function (patch by arvid.jakobsson).

2010-03-31  Alex Harsanyi  <AlexHarsanyi@gmail.com>

	* soap-client.el (soap-load-wsdl-from-url): check that we have
	retrieved an XML document before passing it to `xml-parse-region'

2010-02-11  Alex Harsanyi  <AlexHarsanyi@gmail.com>

	* jira2.el (jira2-do-jql-search, jira2-get-available-actions)
	(jira2-get-fields-for-action, jira2-progress-workflow-action): new
	functions.

2009-12-14  Alex Harsanyi  <AlexHarsanyi@gmail.com>

	* jira2.el (jira2-wsdl-descriptor-url): add type and group to
	defcustom

2009-12-07  Alex Harsanyi  <AlexHarsanyi@gmail.com>

	* jira2.el (jira2-update-issue)
	(jira2-create-issue): use car on the jira call result

	* soap-client.el (soap-encode-basic-type): use
	`url-insert-entities-in-string` when inserting the user data into
	the message

<|MERGE_RESOLUTION|>--- conflicted
+++ resolved
@@ -1,412 +1,409 @@
-<<<<<<< HEAD
-2013-01-29  Alex Harsanyi  <AlexHarsanyi@gmail.com>
-
-	* soap-client.el (soap-invoke): encode the string for
-	`url-request-data' as UTF-8. Fixes issue 16
-=======
-2013-04-03  Alex Harsanyi  <AlexHarsanyi@gmail.com>
-
-	* soap-client.el (soap-resolve-references-for-xs-attribute):
-	referenced type can be eiher a simple type or a basic type
-	(soap-xs-add-restriction)
-	(soap-xs-parse-extension-or-restriction): use `soap-l2fq' on base
-	(soap-make-xs-basic-types)
-	(soap-encode-xs-basic-type, soap-decode-xs-basic-type): add
-	support for more XMLSchema basic types
-	(soap-current-file, soap-xmlschema-imports): new defvars
-	(soap-parse-schema): add locations from xsd:import tags to
-	`soap-xmlschema-imports'
-	(soap-wsdl): make destructor private
-	(soap-make-wsdl): new defun, SOAP-WSDL object constructor
-	(soap-wsdl-add-alias): check if we try to replace aliases
-	(soap-fetch-xml-from-url, soap-fetch-xml-from-file)
-	(soap-fetch-xml): new defuns
-	(soap-load-wsdl): updated to load the WSDL from either a file or
-	an url
-	(soap-load-wsdl-from-url): now an alias to `soap-load-wsdl'
-	(soap-parse-wsdl): process wsdl:import tags and imports from
-	`soap-xmlschema-imports'
-
-	* soap-client.el (soap-l2wk): bugfix: call symbolp instead of
-	symbol-name
-	(soap-l2fq): make the name part always a string
-	(soap-name-p): new defun, used for name tests
-
-2012-12-19  Alex Harsanyi  <AlexHarsanyi@gmail.com>
-
-	* soap-inspect.el (soap-sample-value-for-xs-complex-type): supply
-	sample values for choice types with a special tag
-
-	* soap-client.el (soap-encode-xs-complex-type): handle anonymous
-	elements correctly
-	(soap-encode-value): accept nodes that have no namespace tag
->>>>>>> 14322d3c
-
-2011-12-30  Alex Harsanyi  <AlexHarsanyi@gmail.com>
-
-	* soap-client.el (soap-resolve-references-for-sequence-type)
-	(soap-resolve-references-for-array-type): hack to prevent self
-	references, see Bug#9.
-	(soap-parse-envelope): report the contents of the 'detail' node
-	when receiving a fault reply.
-	(soap-parse-envelope): report the contents of the entire 'detail'
-	node.
-
-2011-12-21  Alex Harsanyi  <AlexHarsanyi@gmail.com>
-
-	* soap-inspect.el (soap-sample-value-for-simple-type)
-	(soap-inspect-simple-type): new function
-
-	* soap-client.el (soap-simple-type): new struct
-	(soap-default-xsd-types, soap-default-soapenc-types)
-	(soap-decode-basic-type, soap-encode-basic-type): support
-	unsignedInt and double basic types
-	(soap-resolve-references-for-simple-type)
-	(soap-parse-simple-type, soap-encode-simple-type): new function
-	(soap-parse-schema): parse xsd:simpleType declarations
-
-2011-11-02  Alex Harsanyi  <AlexHarsanyi@gmail.com>
-
-	* soap-client.el (soap-default-xsd-types)
-	(soap-default-soapenc-types): add integer, byte and anyURI types
-	(soap-parse-complex-type-complex-content): use `soap-wk2l' to find
-	the local name of "soapenc:Array"
-	(soap-decode-basic-type, soap-encode-basic-type): support encoding
-	decoding integer, byte and anyURI xsd types.
-
-	* jira2.el (jira2-custom-field-value): new function
-
-2011-03-05  Alex Harsanyi  <AlexHarsanyi@gmail.com>
-
-	* soap-client.el (soap-namespace-put-link): check if the target
-	name is fully qualified -- use only the name part.
-	(soap-parse-complex-type, soap-parse-sequence): recognize xsd:all
-	types, treated the same as xsd:sequence.
-
-2011-02-16  Alex Harsanyi  <AlexHarsanyi@gmail.com>
-
-	* soap-client.el (soap-well-known-xmlns, soap-local-xmlns)
-	(soap-default-xmlns, soap-multi-refs, soap-decoded-multi-refs)
-	(soap-current-wsdl, soap-encoded-namespaces): rename CL-style
-	*...* variables.
-
-2011-02-15  Alex Harsanyi  <AlexHarsanyi@gmail.com>
-
-	* soap-inspect.el: fixes suggested by `checkdoc', added Commentary
-	sections
-
-	* soap-client.el (*soap-current-wsdl*): renamed from
-	`*current-wsdl*'
-	(soap-invoke): changed url-package-name to "soap-client.el"
-
-2011-02-14  Alex Harsanyi  <AlexHarsanyi@gmail.com>
-
-	* soap-client.el: added commentary section
-	(soap-load-wsdl-from-url): doc update
-
-2011-02-13  Alex Harsanyi  <AlexHarsanyi@gmail.com>
-
-	* soap-client.el: fixes suggested by `checkdoc' and spelling fixes
-
-2011-02-07  Alex Harsanyi  <AlexHarsanyi@gmail.com>
-
-	* soap-client.el: 53 some fixes suggested by `checkdoc'
-
-2011-02-04  Alex Harsanyi  <AlexHarsanyi@gmail.com>
-
-	* soap-client.el (soap-parse-wsdl, soap-parse-schema)
-	(soap-parse-schema-element, soap-parse-complex-type)
-	(soap-parse-sequence, soap-parse-complex-type-complex-content)
-	(soap-parse-message, soap-parse-port-type, soap-parse-operation)
-	(soap-parse-binding, soap-parse-envelope, soap-encode-value): add
-	a helpful message to the assert calls
-
-2011-01-03  Alex Harsanyi  <AlexHarsanyi@gmail.com>
-
-	* soap-client.el (soap-xml-get-children1)
-	(soap-xml-get-attribute-or-nil1): use `ignore-errors' on
-	`soap-l2wk'
-
-2010-12-06  Alex Harsanyi  <AlexHarsanyi@gmail.com>
-
-	* soap-client.el (soap-l2wk): comment out warning about not
-	finding a well known namespace, it seems to happen too oftern for
-	benign cases...
-	(soap-xml-get-children1, soap-xml-get-attribute-or-nil1): install
-	a local namespace table via `soap-with-local-xmlns', it seems to
-	be needed for some responses.
-	(soap-resolve-references-for-operation): always try to intern
-	elements in the PARAMETER-ORDER list.
-	(soap-parse-response): replace assert with an error message
-	(soap-with-local-xmlns): don't change `*soap-default-xmlns*'
-	unless we have a non nil value
-
-2010-12-05  Alex Harsanyi  <AlexHarsanyi@gmail.com>
-
-	* soap-client.el (soap-l2wk): don't report an error if there's no
-	default namespace, instead, return the unqualified name.
-	(soap-l2fq): new argument, USE-TNS
-	(soap-parse-wsdl, soap-parse-sequence)
-	(soap-parse-complex-type-complex-content, soap-parse-message)
-	(soap-parse-operation, soap-parse-binding): passs 'USE-TNS to
-	`soap-l2fq'
-
-2010-12-04  Alex Harsanyi  <AlexHarsanyi@gmail.com>
-
-	* soap-inspect.el (soap-inspect-port): use just the port name (not
-	the fq name)
-
-	* soap-client.el (*soap-well-known-xmlns*): added some new
-	namespaces
-	(*soap-target-xmlns*): new variable
-	(soap-l2wk): new function
-	(soap-l2fq): use *soap-target-xmlns* if name is unqualified
-	(soap-extract-xmlns): return the targetNamespace in addition to
-	the default namespace
-	(soap-with-local-xmlns): bind *soap-target-xmlns*
-	(soap-get-target-namespace, soap-xml-get-children1)
-	(soap-xml-get-attribute-or-nil1): new functions
-	(soap-resolve-references-for-operation): don't intern the elements
-	of parameter-order, if we just created it
-	(soap-parse-wsdl, soap-parse-schema, soap-parse-schema-element)
-	(soap-parse-complex-type, soap-parse-sequence)
-	(soap-parse-complex-type-complex-content, soap-parse-message)
-	(soap-parse-port-type, soap-parse-operation, )
-	(soap-parse-binding, soap-decode-type, soap-decode-any-type)
-	(soap-decode-array, soap-parse-envelope): use local to well-known
-	translations (instead of the reverse)
-
-2010-11-24  Alex Harsanyi  <AlexHarsanyi@gmail.com>
-
-	* soap-client.el (soap-namespace-get): avoid using `find-if' from
-	the cl package.
-	(soap-wsdl-find-namespace): new function
-	(soap-wsdl-add-namespace, soap-wsdl-get): use it
-	(soap-encode-value, soap-encode-body): use `add-to-list' on
-	`*soap-encoded-namespaces*' instead of `push'
-	(soap-create-envelope): no need to call `remove-duplicates' on
-	`*soap-encoded-namespaces*'
-	(soap-invoke): use an explicit loop to look for the service, avoid
-	using `find' from the cl package
-
-2010-11-18  Alex Harsanyi  <AlexHarsanyi@gmail.com>
-
-	* soap-inspect.el (soap-sample-value-for-basic-type): bigger
-	random range for integer values, changed sample string value.
-	(soap-sample-value-for-array-type): provide two different sample
-	values for the array elements
-	(soap-inspect-basic-type, soap-inspect-sequence-type)
-	(soap-inspect-array-type): provide a sample value when inspecting
-	these types.
-
-2010-10-26  Alex Harsanyi  <AlexHarsanyi@gmail.com>
-
-	* soap-client.el (soap-encode-basic-type): added more error
- 	checking for the input value type
-
-2010-10-26  Alex Harsanyi  <AlexHarsanyi@gmail.com>
-
-	* soap-client.el (soap-default-xsd-types)
-	(soap-default-soapenc-types): add float basic type
-	(soap-decode-array): bugfix decode the actual child nodes of the
-	array (Bug #6)
-	(soap-decode-basic-type): recognize float type as a number
-
-2010-10-24  Alex Harsanyi  <AlexHarsanyi@gmail.com>
-
-	* soap-client.el (soap-wsdl): add origin slot
-	(soap-load-wsdl-from-url, soap-load-wsdl): populate origin slot
-
-	* soap-inspect.el (soap-client): 0 new file
-
-2010-10-22  Alex Harsanyi  <AlexHarsanyi@gmail.com>
-
-	* soap-client.el (soap-wsdl-get): convert the name to a string if
-	it is a symbol (fixes Bug #5)
-
-2010-10-22  Alex Harsanyi  <AlexHarsanyi@gmail.com>
-
-	* soap-client.el (soap-l2fq, soap-namespace-get, soap-wsdl-get):
-	better error checking and reporting
-	(soap-default-xsd-types, soap-default-soapenc-types): add the
-	byte[] basic type
-
-
-2010-10-19  Alex Harsanyi  <AlexHarsanyi@gmail.com>
-
-	* soap-client.el (soap-type-p): new function
-	(soap-resolve-references-for-sequence-type)
-	(soap-resolve-references-for-array-type)
-	(soap-resolve-references-for-message, soap-decode-array): use it
-	when calling `soap-wsdl-get'
-	* soap-client.el (soap-invoke): call `mm-destroy-part' on the HTTP
-	response to avoid leaking temporary buffers.
-
-2010-10-18  Alex Harsanyi  <AlexHarsanyi@gmail.com>
-
-	* soap-client.el (soap-l2fq): new function
-	(soap-wsdl-get): accept fully qualified names + doc update
-	(soap-l2wsdl): removed
-	(soap-resolve-references-for-operation): allow unnamed message
-	parts for inputs outputs and faults.
-
-2010-10-16  Alexandru Harsanyi  <AlexHarsanyi@gmail.com>
-
-	* soap-client.el (soap-decode-any-type, soap-decode-array): decode
-	arrays of anyType values.
-
-2010-10-15  Alexandru Harsanyi  <AlexHarsanyi@gmail.com>
-
-	* soap-client.el (soap-default-xsd-types)
-	(soap-default-soapenc-types): add base64Binary basic type
-	(soap-decode-any-type): new defun
-	(soap-decode-basic-type): decode anyType nodes and base64Binary
-	(soap-parse-response): bind the wsdl to *current-wsdl*
-	(soap-decode-any-type): use *current-wsdl*
-
-2010-10-15  Alex Harsanyi  <AlexHarsanyi@gmail.com>
-
-	* soap-client.el (*soap-encoded-namespaces*): doc update
-	(soap-encode-value): ensure XML-TAG is a string before passing it
-	on to the encoders.  Also doc update and param order change.
-	(soap-encode-basic-type, soap-encode-sequence-type)
-	(soap-encode-array-type): assume XML-TAG is a string
-
-2010-10-13  Alex Harsanyi  <AlexHarsanyi@gmail.com>
-
-	* soap-client.el (soap-default-soapenc-types): new function
-	(soap-parse-wsdl): add the default types from the soapenc
-	namespace to the wsdl document.  Fixes bug #3
-
-2010-10-12  Alex Harsanyi  <AlexHarsanyi@gmail.com>
-
-	* soap-client.el (soap-extract-xmlns): if the node has a
-	targetNamespace attribute define a "tns" alias for that namespace.
-	(soap-wk2l): documentation update
-
-2010-10-10  Alex Harsanyi  <AlexHarsanyi@gmail.com>
-
-	* jira2.el (jira2-link-issue): add the "X-Atlassian-Token" header
-	to the HTTP request.
-
-2010-06-01  Alex Harsanyi  <AlexHarsanyi@gmail.com>
-
-	* jira2.el (jira2-user-login-name): new variable
-	(jira2-login): update jira2-user-login-name on a succesful login.
-	(jira2-issue-key, jira2-issue-owner, jira2-issue-status): new functions
-
-2010-05-12  Alex Harsanyi  <AlexHarsanyi@gmail.com>
-
-	* soap-client.el (soap-invoke): check the HTTP response before
-	trying to parse the SOAP XML envelope
-	(soap-client): new defgroup
-	(soap-debug): new variable
-
-2010-05-07  Alex Harsanyi  <AlexHarsanyi@gmail.com>
-
-	* soap-client.el (soap-resolve-references-for-sequence-type):
-	resolve references for inline structures (which are not referenced
-	in the wsdl namespaces)
-	(soap-parse-sequence): intern element names
-
-2010-05-06  Alex Harsanyi  <AlexHarsanyi@gmail.com>
-
-	* soap-client.el (soap-encode-basic-type): encode an emacs style
-	time value such as received by (current-time) into the xsd format.
-	(soap-encode-body): when encoding literal documents, make the
-	toplevel tags unqualified and add their namespace to the tag
-	itself
-	(soap-encode-body): add the "soapenc:encodingStyle" attribute only
-	for encoded documents.
-
-2010-05-05  Alex Harsanyi  <AlexHarsanyi@gmail.com>
-
-	* soap-client.el (soap-bound-operation): new struct
-	(soap-binding): rename soap-actions to operations
-	(soap-l2wsdl): new function
-	(soap-resolve-references-for-operation): if no parameter-order is
-	specified, construct a default one.
-	(soap-resolve-references-for-binding): resolve references in
-	bound-operations
-	(soap-parse-message): recognize the 'element attribute
-	(soap-parse-binding): extract the soap-action and use for every
-	operation in this binding.
-	(soap-parse-envelope, soap-parse-response, soap-encode-body)
-	(soap-create-envelope, soap-invoke): handle literal vs encoded
-	bodies
-	(soap-parse-response): corrected message check
-	(soap-invoke): increased buffer limit for issuing warning
-
-2010-05-04  Alex Harsanyi  <AlexHarsanyi@gmail.com>
-
-	* soap-client.el (soap-namespace-put, soap-namespace-put-link)
-	(soap-namespace-get): namespaces can now store multiple elements
-	with the same name.
-	(soap-wsdl-add-namespace, soap-wsdl-resolve-references): handle
-	multiple elements with the same name.
-	(soap-resolve-references-for-binding): request only port type
-	elements.
-	(soap-resolve-references-for-port): request only binding type
-	elements.
-	(soap-parse-complex-type): look for a name in an attribute tag
-	(soap-wsdl-get): use a PREDICATE argument to specify the type of
-	element requested. All callers updated.
-	(soap-parse-sequence): accept elements that have inline
-	complexType definitions.
-	(soap-default-xsd-types): use the
-	"http://www.w3.org/2001/XMLSchema" as XMLSchema.
-	(soap-parse-schema): parse toplevel element tags
-	(soap-parse-schema-element): new function
-	(soap-parse-complex-type): handle empty complex types
-	(soap-parse-sequence): make an element nillable if its minOccurs
-	is 0
-	(soap-binding): add a soap-actions member
-	(soap-parse-sequence): an element with 0 minOccurs is nillable
-	(soap-parse-binding): new function
-
-2010-04-30  Alex Harsanyi  <AlexHarsanyi@gmail.com>
-
-	* jira2.el (jira2-login): bugfix: pass username and password to
-	the jira web login page.
-	(jira2-login, jira2-link-issue): add basic check that the URL
-	response is OK.
-	(jira2-login, jira2-link-issue): `url-http-response-status' is
-	only bound in the response buffer
-
-2010-04-22  Alex Harsanyi  <AlexHarsanyi@gmail.com>
-
-	* jira2.el (jira2-token): new variable
-	(jira2-login): login into the jira web application as well.
-	(jira2-link-issue): new function, uses JIRA web interface instead
-	of the SOAP api
-
-2010-03-31  Alexandru Harsanyi  <AlexHarsanyi@gmail.com>
-
-	* jira2.el (jira2-add-worklog-and-autoadjust-remaining-estimate):
-	New function (patch by arvid.jakobsson).
-
-2010-03-31  Alex Harsanyi  <AlexHarsanyi@gmail.com>
-
-	* soap-client.el (soap-load-wsdl-from-url): check that we have
-	retrieved an XML document before passing it to `xml-parse-region'
-
-2010-02-11  Alex Harsanyi  <AlexHarsanyi@gmail.com>
-
-	* jira2.el (jira2-do-jql-search, jira2-get-available-actions)
-	(jira2-get-fields-for-action, jira2-progress-workflow-action): new
-	functions.
-
-2009-12-14  Alex Harsanyi  <AlexHarsanyi@gmail.com>
-
-	* jira2.el (jira2-wsdl-descriptor-url): add type and group to
-	defcustom
-
-2009-12-07  Alex Harsanyi  <AlexHarsanyi@gmail.com>
-
-	* jira2.el (jira2-update-issue)
-	(jira2-create-issue): use car on the jira call result
-
-	* soap-client.el (soap-encode-basic-type): use
-	`url-insert-entities-in-string` when inserting the user data into
-	the message
-
+2013-04-03  Alex Harsanyi  <AlexHarsanyi@gmail.com>
+
+	* soap-client.el (soap-resolve-references-for-xs-attribute):
+	referenced type can be eiher a simple type or a basic type
+	(soap-xs-add-restriction)
+	(soap-xs-parse-extension-or-restriction): use `soap-l2fq' on base
+	(soap-make-xs-basic-types)
+	(soap-encode-xs-basic-type, soap-decode-xs-basic-type): add
+	support for more XMLSchema basic types
+	(soap-current-file, soap-xmlschema-imports): new defvars
+	(soap-parse-schema): add locations from xsd:import tags to
+	`soap-xmlschema-imports'
+	(soap-wsdl): make destructor private
+	(soap-make-wsdl): new defun, SOAP-WSDL object constructor
+	(soap-wsdl-add-alias): check if we try to replace aliases
+	(soap-fetch-xml-from-url, soap-fetch-xml-from-file)
+	(soap-fetch-xml): new defuns
+	(soap-load-wsdl): updated to load the WSDL from either a file or
+	an url
+	(soap-load-wsdl-from-url): now an alias to `soap-load-wsdl'
+	(soap-parse-wsdl): process wsdl:import tags and imports from
+	`soap-xmlschema-imports'
+
+	* soap-client.el (soap-l2wk): bugfix: call symbolp instead of
+	symbol-name
+	(soap-l2fq): make the name part always a string
+	(soap-name-p): new defun, used for name tests
+
+2012-12-19  Alex Harsanyi  <AlexHarsanyi@gmail.com>
+
+	* soap-inspect.el (soap-sample-value-for-xs-complex-type): supply
+	sample values for choice types with a special tag
+
+	* soap-client.el (soap-encode-xs-complex-type): handle anonymous
+	elements correctly
+	(soap-encode-value): accept nodes that have no namespace tag
+
+2013-01-29  Alex Harsanyi  <AlexHarsanyi@gmail.com>
+
+	* soap-client.el (soap-invoke): encode the string for
+	`url-request-data' as UTF-8. Fixes issue 16
+2011-12-30  Alex Harsanyi  <AlexHarsanyi@gmail.com>
+
+	* soap-client.el (soap-resolve-references-for-sequence-type)
+	(soap-resolve-references-for-array-type): hack to prevent self
+	references, see Bug#9.
+	(soap-parse-envelope): report the contents of the 'detail' node
+	when receiving a fault reply.
+	(soap-parse-envelope): report the contents of the entire 'detail'
+	node.
+
+2011-12-21  Alex Harsanyi  <AlexHarsanyi@gmail.com>
+
+	* soap-inspect.el (soap-sample-value-for-simple-type)
+	(soap-inspect-simple-type): new function
+
+	* soap-client.el (soap-simple-type): new struct
+	(soap-default-xsd-types, soap-default-soapenc-types)
+	(soap-decode-basic-type, soap-encode-basic-type): support
+	unsignedInt and double basic types
+	(soap-resolve-references-for-simple-type)
+	(soap-parse-simple-type, soap-encode-simple-type): new function
+	(soap-parse-schema): parse xsd:simpleType declarations
+
+2011-11-02  Alex Harsanyi  <AlexHarsanyi@gmail.com>
+
+	* soap-client.el (soap-default-xsd-types)
+	(soap-default-soapenc-types): add integer, byte and anyURI types
+	(soap-parse-complex-type-complex-content): use `soap-wk2l' to find
+	the local name of "soapenc:Array"
+	(soap-decode-basic-type, soap-encode-basic-type): support encoding
+	decoding integer, byte and anyURI xsd types.
+
+	* jira2.el (jira2-custom-field-value): new function
+
+2011-03-05  Alex Harsanyi  <AlexHarsanyi@gmail.com>
+
+	* soap-client.el (soap-namespace-put-link): check if the target
+	name is fully qualified -- use only the name part.
+	(soap-parse-complex-type, soap-parse-sequence): recognize xsd:all
+	types, treated the same as xsd:sequence.
+
+2011-02-16  Alex Harsanyi  <AlexHarsanyi@gmail.com>
+
+	* soap-client.el (soap-well-known-xmlns, soap-local-xmlns)
+	(soap-default-xmlns, soap-multi-refs, soap-decoded-multi-refs)
+	(soap-current-wsdl, soap-encoded-namespaces): rename CL-style
+	*...* variables.
+
+2011-02-15  Alex Harsanyi  <AlexHarsanyi@gmail.com>
+
+	* soap-inspect.el: fixes suggested by `checkdoc', added Commentary
+	sections
+
+	* soap-client.el (*soap-current-wsdl*): renamed from
+	`*current-wsdl*'
+	(soap-invoke): changed url-package-name to "soap-client.el"
+
+2011-02-14  Alex Harsanyi  <AlexHarsanyi@gmail.com>
+
+	* soap-client.el: added commentary section
+	(soap-load-wsdl-from-url): doc update
+
+2011-02-13  Alex Harsanyi  <AlexHarsanyi@gmail.com>
+
+	* soap-client.el: fixes suggested by `checkdoc' and spelling fixes
+
+2011-02-07  Alex Harsanyi  <AlexHarsanyi@gmail.com>
+
+	* soap-client.el: 53 some fixes suggested by `checkdoc'
+
+2011-02-04  Alex Harsanyi  <AlexHarsanyi@gmail.com>
+
+	* soap-client.el (soap-parse-wsdl, soap-parse-schema)
+	(soap-parse-schema-element, soap-parse-complex-type)
+	(soap-parse-sequence, soap-parse-complex-type-complex-content)
+	(soap-parse-message, soap-parse-port-type, soap-parse-operation)
+	(soap-parse-binding, soap-parse-envelope, soap-encode-value): add
+	a helpful message to the assert calls
+
+2011-01-03  Alex Harsanyi  <AlexHarsanyi@gmail.com>
+
+	* soap-client.el (soap-xml-get-children1)
+	(soap-xml-get-attribute-or-nil1): use `ignore-errors' on
+	`soap-l2wk'
+
+2010-12-06  Alex Harsanyi  <AlexHarsanyi@gmail.com>
+
+	* soap-client.el (soap-l2wk): comment out warning about not
+	finding a well known namespace, it seems to happen too oftern for
+	benign cases...
+	(soap-xml-get-children1, soap-xml-get-attribute-or-nil1): install
+	a local namespace table via `soap-with-local-xmlns', it seems to
+	be needed for some responses.
+	(soap-resolve-references-for-operation): always try to intern
+	elements in the PARAMETER-ORDER list.
+	(soap-parse-response): replace assert with an error message
+	(soap-with-local-xmlns): don't change `*soap-default-xmlns*'
+	unless we have a non nil value
+
+2010-12-05  Alex Harsanyi  <AlexHarsanyi@gmail.com>
+
+	* soap-client.el (soap-l2wk): don't report an error if there's no
+	default namespace, instead, return the unqualified name.
+	(soap-l2fq): new argument, USE-TNS
+	(soap-parse-wsdl, soap-parse-sequence)
+	(soap-parse-complex-type-complex-content, soap-parse-message)
+	(soap-parse-operation, soap-parse-binding): passs 'USE-TNS to
+	`soap-l2fq'
+
+2010-12-04  Alex Harsanyi  <AlexHarsanyi@gmail.com>
+
+	* soap-inspect.el (soap-inspect-port): use just the port name (not
+	the fq name)
+
+	* soap-client.el (*soap-well-known-xmlns*): added some new
+	namespaces
+	(*soap-target-xmlns*): new variable
+	(soap-l2wk): new function
+	(soap-l2fq): use *soap-target-xmlns* if name is unqualified
+	(soap-extract-xmlns): return the targetNamespace in addition to
+	the default namespace
+	(soap-with-local-xmlns): bind *soap-target-xmlns*
+	(soap-get-target-namespace, soap-xml-get-children1)
+	(soap-xml-get-attribute-or-nil1): new functions
+	(soap-resolve-references-for-operation): don't intern the elements
+	of parameter-order, if we just created it
+	(soap-parse-wsdl, soap-parse-schema, soap-parse-schema-element)
+	(soap-parse-complex-type, soap-parse-sequence)
+	(soap-parse-complex-type-complex-content, soap-parse-message)
+	(soap-parse-port-type, soap-parse-operation, )
+	(soap-parse-binding, soap-decode-type, soap-decode-any-type)
+	(soap-decode-array, soap-parse-envelope): use local to well-known
+	translations (instead of the reverse)
+
+2010-11-24  Alex Harsanyi  <AlexHarsanyi@gmail.com>
+
+	* soap-client.el (soap-namespace-get): avoid using `find-if' from
+	the cl package.
+	(soap-wsdl-find-namespace): new function
+	(soap-wsdl-add-namespace, soap-wsdl-get): use it
+	(soap-encode-value, soap-encode-body): use `add-to-list' on
+	`*soap-encoded-namespaces*' instead of `push'
+	(soap-create-envelope): no need to call `remove-duplicates' on
+	`*soap-encoded-namespaces*'
+	(soap-invoke): use an explicit loop to look for the service, avoid
+	using `find' from the cl package
+
+2010-11-18  Alex Harsanyi  <AlexHarsanyi@gmail.com>
+
+	* soap-inspect.el (soap-sample-value-for-basic-type): bigger
+	random range for integer values, changed sample string value.
+	(soap-sample-value-for-array-type): provide two different sample
+	values for the array elements
+	(soap-inspect-basic-type, soap-inspect-sequence-type)
+	(soap-inspect-array-type): provide a sample value when inspecting
+	these types.
+
+2010-10-26  Alex Harsanyi  <AlexHarsanyi@gmail.com>
+
+	* soap-client.el (soap-encode-basic-type): added more error
+ 	checking for the input value type
+
+2010-10-26  Alex Harsanyi  <AlexHarsanyi@gmail.com>
+
+	* soap-client.el (soap-default-xsd-types)
+	(soap-default-soapenc-types): add float basic type
+	(soap-decode-array): bugfix decode the actual child nodes of the
+	array (Bug #6)
+	(soap-decode-basic-type): recognize float type as a number
+
+2010-10-24  Alex Harsanyi  <AlexHarsanyi@gmail.com>
+
+	* soap-client.el (soap-wsdl): add origin slot
+	(soap-load-wsdl-from-url, soap-load-wsdl): populate origin slot
+
+	* soap-inspect.el (soap-client): 0 new file
+
+2010-10-22  Alex Harsanyi  <AlexHarsanyi@gmail.com>
+
+	* soap-client.el (soap-wsdl-get): convert the name to a string if
+	it is a symbol (fixes Bug #5)
+
+2010-10-22  Alex Harsanyi  <AlexHarsanyi@gmail.com>
+
+	* soap-client.el (soap-l2fq, soap-namespace-get, soap-wsdl-get):
+	better error checking and reporting
+	(soap-default-xsd-types, soap-default-soapenc-types): add the
+	byte[] basic type
+
+
+2010-10-19  Alex Harsanyi  <AlexHarsanyi@gmail.com>
+
+	* soap-client.el (soap-type-p): new function
+	(soap-resolve-references-for-sequence-type)
+	(soap-resolve-references-for-array-type)
+	(soap-resolve-references-for-message, soap-decode-array): use it
+	when calling `soap-wsdl-get'
+	* soap-client.el (soap-invoke): call `mm-destroy-part' on the HTTP
+	response to avoid leaking temporary buffers.
+
+2010-10-18  Alex Harsanyi  <AlexHarsanyi@gmail.com>
+
+	* soap-client.el (soap-l2fq): new function
+	(soap-wsdl-get): accept fully qualified names + doc update
+	(soap-l2wsdl): removed
+	(soap-resolve-references-for-operation): allow unnamed message
+	parts for inputs outputs and faults.
+
+2010-10-16  Alexandru Harsanyi  <AlexHarsanyi@gmail.com>
+
+	* soap-client.el (soap-decode-any-type, soap-decode-array): decode
+	arrays of anyType values.
+
+2010-10-15  Alexandru Harsanyi  <AlexHarsanyi@gmail.com>
+
+	* soap-client.el (soap-default-xsd-types)
+	(soap-default-soapenc-types): add base64Binary basic type
+	(soap-decode-any-type): new defun
+	(soap-decode-basic-type): decode anyType nodes and base64Binary
+	(soap-parse-response): bind the wsdl to *current-wsdl*
+	(soap-decode-any-type): use *current-wsdl*
+
+2010-10-15  Alex Harsanyi  <AlexHarsanyi@gmail.com>
+
+	* soap-client.el (*soap-encoded-namespaces*): doc update
+	(soap-encode-value): ensure XML-TAG is a string before passing it
+	on to the encoders.  Also doc update and param order change.
+	(soap-encode-basic-type, soap-encode-sequence-type)
+	(soap-encode-array-type): assume XML-TAG is a string
+
+2010-10-13  Alex Harsanyi  <AlexHarsanyi@gmail.com>
+
+	* soap-client.el (soap-default-soapenc-types): new function
+	(soap-parse-wsdl): add the default types from the soapenc
+	namespace to the wsdl document.  Fixes bug #3
+
+2010-10-12  Alex Harsanyi  <AlexHarsanyi@gmail.com>
+
+	* soap-client.el (soap-extract-xmlns): if the node has a
+	targetNamespace attribute define a "tns" alias for that namespace.
+	(soap-wk2l): documentation update
+
+2010-10-10  Alex Harsanyi  <AlexHarsanyi@gmail.com>
+
+	* jira2.el (jira2-link-issue): add the "X-Atlassian-Token" header
+	to the HTTP request.
+
+2010-06-01  Alex Harsanyi  <AlexHarsanyi@gmail.com>
+
+	* jira2.el (jira2-user-login-name): new variable
+	(jira2-login): update jira2-user-login-name on a succesful login.
+	(jira2-issue-key, jira2-issue-owner, jira2-issue-status): new functions
+
+2010-05-12  Alex Harsanyi  <AlexHarsanyi@gmail.com>
+
+	* soap-client.el (soap-invoke): check the HTTP response before
+	trying to parse the SOAP XML envelope
+	(soap-client): new defgroup
+	(soap-debug): new variable
+
+2010-05-07  Alex Harsanyi  <AlexHarsanyi@gmail.com>
+
+	* soap-client.el (soap-resolve-references-for-sequence-type):
+	resolve references for inline structures (which are not referenced
+	in the wsdl namespaces)
+	(soap-parse-sequence): intern element names
+
+2010-05-06  Alex Harsanyi  <AlexHarsanyi@gmail.com>
+
+	* soap-client.el (soap-encode-basic-type): encode an emacs style
+	time value such as received by (current-time) into the xsd format.
+	(soap-encode-body): when encoding literal documents, make the
+	toplevel tags unqualified and add their namespace to the tag
+	itself
+	(soap-encode-body): add the "soapenc:encodingStyle" attribute only
+	for encoded documents.
+
+2010-05-05  Alex Harsanyi  <AlexHarsanyi@gmail.com>
+
+	* soap-client.el (soap-bound-operation): new struct
+	(soap-binding): rename soap-actions to operations
+	(soap-l2wsdl): new function
+	(soap-resolve-references-for-operation): if no parameter-order is
+	specified, construct a default one.
+	(soap-resolve-references-for-binding): resolve references in
+	bound-operations
+	(soap-parse-message): recognize the 'element attribute
+	(soap-parse-binding): extract the soap-action and use for every
+	operation in this binding.
+	(soap-parse-envelope, soap-parse-response, soap-encode-body)
+	(soap-create-envelope, soap-invoke): handle literal vs encoded
+	bodies
+	(soap-parse-response): corrected message check
+	(soap-invoke): increased buffer limit for issuing warning
+
+2010-05-04  Alex Harsanyi  <AlexHarsanyi@gmail.com>
+
+	* soap-client.el (soap-namespace-put, soap-namespace-put-link)
+	(soap-namespace-get): namespaces can now store multiple elements
+	with the same name.
+	(soap-wsdl-add-namespace, soap-wsdl-resolve-references): handle
+	multiple elements with the same name.
+	(soap-resolve-references-for-binding): request only port type
+	elements.
+	(soap-resolve-references-for-port): request only binding type
+	elements.
+	(soap-parse-complex-type): look for a name in an attribute tag
+	(soap-wsdl-get): use a PREDICATE argument to specify the type of
+	element requested. All callers updated.
+	(soap-parse-sequence): accept elements that have inline
+	complexType definitions.
+	(soap-default-xsd-types): use the
+	"http://www.w3.org/2001/XMLSchema" as XMLSchema.
+	(soap-parse-schema): parse toplevel element tags
+	(soap-parse-schema-element): new function
+	(soap-parse-complex-type): handle empty complex types
+	(soap-parse-sequence): make an element nillable if its minOccurs
+	is 0
+	(soap-binding): add a soap-actions member
+	(soap-parse-sequence): an element with 0 minOccurs is nillable
+	(soap-parse-binding): new function
+
+2010-04-30  Alex Harsanyi  <AlexHarsanyi@gmail.com>
+
+	* jira2.el (jira2-login): bugfix: pass username and password to
+	the jira web login page.
+	(jira2-login, jira2-link-issue): add basic check that the URL
+	response is OK.
+	(jira2-login, jira2-link-issue): `url-http-response-status' is
+	only bound in the response buffer
+
+2010-04-22  Alex Harsanyi  <AlexHarsanyi@gmail.com>
+
+	* jira2.el (jira2-token): new variable
+	(jira2-login): login into the jira web application as well.
+	(jira2-link-issue): new function, uses JIRA web interface instead
+	of the SOAP api
+
+2010-03-31  Alexandru Harsanyi  <AlexHarsanyi@gmail.com>
+
+	* jira2.el (jira2-add-worklog-and-autoadjust-remaining-estimate):
+	New function (patch by arvid.jakobsson).
+
+2010-03-31  Alex Harsanyi  <AlexHarsanyi@gmail.com>
+
+	* soap-client.el (soap-load-wsdl-from-url): check that we have
+	retrieved an XML document before passing it to `xml-parse-region'
+
+2010-02-11  Alex Harsanyi  <AlexHarsanyi@gmail.com>
+
+	* jira2.el (jira2-do-jql-search, jira2-get-available-actions)
+	(jira2-get-fields-for-action, jira2-progress-workflow-action): new
+	functions.
+
+2009-12-14  Alex Harsanyi  <AlexHarsanyi@gmail.com>
+
+	* jira2.el (jira2-wsdl-descriptor-url): add type and group to
+	defcustom
+
+2009-12-07  Alex Harsanyi  <AlexHarsanyi@gmail.com>
+
+	* jira2.el (jira2-update-issue)
+	(jira2-create-issue): use car on the jira call result
+
+	* soap-client.el (soap-encode-basic-type): use
+	`url-insert-entities-in-string` when inserting the user data into
+	the message
+