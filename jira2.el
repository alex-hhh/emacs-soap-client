--- conflicted
+++ resolved
@@ -281,7 +281,22 @@
 (defun jira2-progress-workflow-action (issue-key action-id params)
   (car (jira2-call "progressWorkflowAction" issue-key action-id params)))
 
-<<<<<<< HEAD
+(defun jira2-add-worklog-and-autoadjust-remaining-estimate (issue-key start-date time-spent comment)
+  "Log time spent on ISSUE-KEY to its worklog.
+The time worked begings at START-DATE and has a TIME-SPENT
+duration. JIRA will automatically update the remaining estimate
+by subtracting TIME-SPENT from it.
+
+START-DATE should be in the format 2010-02-05T14:30:00Z 
+
+TIME-SPENT can be in one of the following formats: 10m, 120m
+hours; 10h, 120h days; 10d, 120d weeks."
+  (car (jira2-call "addWorklogAndAutoAdjustRemainingEstimate"
+                   issue-key
+                   `((startDate . ,start-date)
+                     (timeSpent . ,time-spent)
+                     (comment   . ,comment)))))
+
 (defun jira2-link-issue (issue-key link-type other-issue-key)
   "Create a link between ISSUE-KEY and OTHER-ISSUE-KEY.
 LINK-TYPE is a string representing the type of the link, e.g
@@ -300,7 +315,6 @@
 
   (let ((issue (jira2-get-issue issue-key))
         (other-issue (jira2-get-issue other-issue-key)))
-
     (let ((url (concat jira2-host-url 
                        "/secure/LinkExistingIssue.jspa?"
                        (format "linkDesc=%s&linkKey=%s&id=%s&Link=Link" 
@@ -314,22 +328,5 @@
            (url-http-attempt-keepalives t))
        (let ((buffer (url-retrieve-synchronously url)))
            (kill-buffer buffer))))))
-=======
-(defun jira2-add-worklog-and-autoadjust-remaining-estimate (issue-key start-date time-spent comment)
-  "Log time spent on ISSUE-KEY to its worklog.
-The time worked begings at START-DATE and has a TIME-SPENT
-duration. JIRA will automatically update the remaining estimate
-by subtracting TIME-SPENT from it.
-
-START-DATE should be in the format 2010-02-05T14:30:00Z 
-
-TIME-SPENT can be in one of the following formats: 10m, 120m
-hours; 10h, 120h days; 10d, 120d weeks."
-  (car (jira2-call "addWorklogAndAutoAdjustRemainingEstimate"
-                   issue-key
-                   `((startDate . ,start-date)
-                     (timeSpent . ,time-spent)
-                     (comment   . ,comment)))))
->>>>>>> 7b93f783
 
 (provide 'jira2)